--- conflicted
+++ resolved
@@ -1,6 +1,10 @@
 name: Upload Python Package
 
 on:
+  push:
+    branches:
+      - main
+
   push:
     branches:
       - main
@@ -11,9 +15,11 @@
 
 jobs:
   build:
+  build:
     runs-on: ubuntu-latest
     steps:
     - uses: actions/checkout@v3
+      
       
       with:
         fetch-depth: 0  # Fetch all history so we can access all commit logs
@@ -26,16 +32,14 @@
     - name: Install dependencies
       run: |
         python -m pip install --upgrade pip
-<<<<<<< HEAD
         pip install .[build] 
-=======
-        pip install .[build]
->>>>>>> 930b27a3
         
     - name: Test Build 
       run: |
         python -m setuptools_scm
+        python -m setuptools_scm
         python -m build
+        python -m setuptools_scm
         python -m setuptools_scm
 
     - name: Publish package
