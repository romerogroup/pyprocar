--- conflicted
+++ resolved
@@ -12,14 +12,10 @@
 import numpy as np
 from numpy import array
 
-<<<<<<< HEAD
 from pyprocar.core import DensityOfStates, Structure, get_ebs_from_data
 from pyprocar.core import kpoints as kpoints_core
 from pyprocar.io.base import BaseParser
-=======
-from pyprocar.core import DensityOfStates, ElectronicBandStructure, KPath, Structure
 from pyprocar.utils import np_utils
->>>>>>> c0eb20e1
 from pyprocar.utils.strings import remove_comment
 
 logger = logging.getLogger(__name__)
