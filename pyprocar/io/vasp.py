__author__ = "Pedram Tavadze, Uthpala Herath, Fransicso Muñoz"
__maintainer__ = "Pedram Tavadze"
__email__ = "petavazohi@mix.wvu.edu"
__date__ = "March 29, 2023"

import os
import re
import xml.etree.ElementTree as ET
import collections
import gzip
from typing import Union
from pathlib import Path

import numpy as np
from numpy import array

from ..core import Structure, DensityOfStates, ElectronicBandStructure, KPath


class Outcar(collections.abc.Mapping):
<<<<<<< HEAD
    """
    A class to parse the OUTCAR

    Parameters
    ----------
    filename : str, optional
        The OURCAR filename, by default "OUTCAR"
    """
    def __init__(self, filename="OUTCAR"):
        
=======
    def __init__(self, filename: Union[str, Path] = "OUTCAR"):
>>>>>>> ee936531
        self.variables = {}
        self.filename = filename

        with open(self.filename, "r") as rf:
            self.file_str = rf.read()



    @property
    def efermi(self):
        """
        Just finds all E-fermi fields in the outcar file and keeps the
        last one (if more than one found).

        Returns
        -------
        fermi
            the fermi energy
        """
        return float(re.findall(r"E-fermi\s*:\s*(-?\d+.\d+)", self.file_str)[-1])

    @property
    def reciprocal_lattice(self):
        """
        Finds and return the reciprocal lattice vectors, if more than
        one set present, it return just the last one.

        Returns
        -------
        np.ndaaray
            return the reciprocal lattice vectors
        """

        reciprocal_lattice = re.findall(
            r"reciprocal\s*lattice\s*vectors\s*([-.\s\d]*)", self.file_str
        )[-1]
        reciprocal_lattice = reciprocal_lattice.split()
        reciprocal_lattice = np.array(reciprocal_lattice, dtype=float)
        # up to now I have, both direct and rec. lattices (3+3=6 columns)
        reciprocal_lattice = np.reshape(reciprocal_lattice, (3, 6))
        reciprocal_lattice = reciprocal_lattice[:, 3:]
        return reciprocal_lattice

    @property
    def rotations(self):
        """
        Finds the point symmetry operations included in the OUTCAR file
        and returns them in matrix form.

        Returns
        -------
        np.ndarray
            The rotation matrices
        """


        with open(self.filename) as f:
            txt = f.readlines()

        has_new_rotation_format = False
        i_rotation_lines=[]
        for i, line in enumerate(txt):
            if 'isymop' in line:
                has_new_rotation_format = True
                i_rotation_lines.append(i)
            if 'irot' in line:
                begin_table = i+1
            if 'Subroutine' in line:
                end_table = i-1


        rotations = []
        if has_new_rotation_format:
            for i_rotation_line in i_rotation_lines:
                raw_rotation_lines = txt[i_rotation_line:i_rotation_line+3]
                rotation=[]
                for i,raw_rotation_line in enumerate(raw_rotation_lines):
                    if i ==0:
                        r_ij = [float(value) for value in raw_rotation_line.split(':')[-1].split()]
                
                    else:
                        r_ij = [float(value) for value in raw_rotation_line.split()]
                
                    rotation.append(r_ij)
                rotation = np.array(rotation)
                rotations.append(rotation.T)
        else:
            operators = np.zeros((end_table-begin_table, 9))
            for i, line in enumerate(txt[begin_table:end_table]):
                str_list = line.split()
                num_list = [float(s) for s in str_list]
                operator = np.array(num_list)
                operators[i, :] = operator


            for operator in operators:
                det_A = operator[1]
                # convert alpha to radians
                alpha = np.pi * operator[2] / 180.0
                # get rotation axis
                x = operator[3]
                y = operator[4]
                z = operator[5]

                R = (
                    np.array(
                        [
                            [
                                np.cos(alpha) + x ** 2 * (1 - np.cos(alpha)),
                                x * y * (1 - np.cos(alpha)) - z * np.sin(alpha),
                                x * z * (1 - np.cos(alpha)) + y * np.sin(alpha),
                            ],
                            [
                                y * x * (1 - np.cos(alpha)) + z * np.sin(alpha),
                                np.cos(alpha) + y ** 2 * (1 - np.cos(alpha)),
                                y * z * (1 - np.cos(alpha)) - x * np.sin(alpha),
                            ],
                            [
                                z * x * (1 - np.cos(alpha)) - y * np.sin(alpha),
                                z * y * (1 - np.cos(alpha)) + x * np.sin(alpha),
                                np.cos(alpha) + z ** 2 * (1 - np.cos(alpha)),
                            ],
                        ]
                    )
                    * det_A
                )
                
                # R = self.reciprocal_lattice.dot(R).dot(np.linalg.inv(self.reciprocal_lattice))
                R = np.linalg.inv(self.reciprocal_lattice.T).dot(R).dot(self.reciprocal_lattice.T)
                R = np.round_(R, decimals=3)
                rotations.append(R)
        
        return np.array(rotations)

    def __contains__(self, x):
        return x in self.variables

    def __getitem__(self, x):
        return self.variables.__getitem__(x)

    def __iter__(self):
        return self.variables.__iter__()

    def __len__(self):
        return self.variables.__len__()


class Poscar(collections.abc.Mapping):
<<<<<<< HEAD
    """
    A class to parse the POSCAR file

    Parameters
    ----------
    filename : str, optional
        The POSCAR filename, by default "POSCAR"
    """
    def __init__(self, filename="POSCAR",rotations = None):
        
=======
    def __init__(self, filename: Union[str, Path] = "POSCAR"):
>>>>>>> ee936531
        self.variables = {}
        self.filename = filename
        self.atoms, self.coordinates, self.lattice = self._parse_poscar()
        self.structure = Structure(
            atoms=self.atoms, fractional_coordinates=self.coordinates, lattice=self.lattice,rotations=rotations
        )


    def _parse_poscar(self):
        """
        Reads VASP POSCAR file-type and returns the pyprocar structure

        Parameters
        ----------
        filename : str, optional
            Path to POSCAR file. The default is 'CONTCAR'.

        Returns
        -------
        None.

        """
        with open(self.filename, "r") as rf:
            lines = rf.readlines()

        comment = lines[0]
        self.comment = comment
        scale = float(lines[1])
        lattice = np.zeros(shape=(3, 3))
        for i in range(3):
            lattice[i, :] = [float(x) for x in lines[i + 2].split()[:3]]
        lattice *= scale
        if any([char.isalpha() for char in lines[5]]):
            species = [x for x in lines[5].split()]
            shift = 1
        else:
            shift = 0
            if os.path.exists("POTCAR"):
                base_dir = self.filename.replace(
                    self.filename.split(os.sep)[-1], "")
                if base_dir == "":
                    base_dir = "."
                
                with open(base_dir + os.sep + "POTCAR", "r") as rf:
                    potcar = rf.read()

                species = re.findall(
                    "\s*PAW[PBE_\s]*([A-Z][a-z]*)[_a-z]*[0-9]*[a-zA-Z]*[0-9]*.*\s[0-9.]*",
                    potcar,
                )[::2]
        composition = [int(x) for x in lines[5 + shift].split()]
        atoms = []
        for i in range(len(composition)):
            for x in composition[i] * [species[i]]:
                atoms.append(x)
        natom = sum(composition)
        if lines[6 + shift][0].lower() == "s":
            shift = 2
        if lines[6 + shift][0].lower() == "d":
            direct = True
        elif lines[6 + shift][0].lower() == "c":
            print("havn't implemented conversion to cartesian yet")
            direct = False
        coordinates = np.zeros(shape=(natom, 3))
        for i in range(natom):
            coordinates[i, :] = [float(x)
                                 for x in lines[i + 7 + shift].split()[:3]]

        if direct:
            return atoms, coordinates, lattice

    def __contains__(self, x):
        return x in self.variables

    def __getitem__(self, x):
        return self.variables.__getitem__(x)

    def __iter__(self):
        return self.variables.__iter__()

    def __len__(self):
        return self.variables.__len__()


class Kpoints(collections.abc.Mapping):
<<<<<<< HEAD
    """
    A class to parse the KPOINTS file

    Parameters
    ----------
    filename : str, optional
        The KPOINTS filename, by default "KPOINTS"
    has_time_reversal : bool, optional
        A boolean vlaue to determine if the kpioints has time reversal symmetry, 
        by default True
    """
    def __init__(self, filename="KPOINTS", has_time_reversal=True):
        
=======
    def __init__(self,
                 filename: Union[str, Path] = "KPOINTS",
                 has_time_reversal: bool = True):
>>>>>>> ee936531
        self.variables = {}
        self.filename = filename
        self.file_str = None
        self.metadata = None
        self.mode = None
        self.kgrid = None
        self.kshift = None
        self.ngrids = None
        self.special_kpoints = None
        self.knames = None
        self.cartesian = False
        self.automatic = False
        self._parse_kpoints()
        self.kpath = KPath(
            knames=self.knames,
            special_kpoints=self.special_kpoints,
            ngrids=self.ngrids,
            has_time_reversal=has_time_reversal,
        )


    def _parse_kpoints(self):
        """A helper method to parse the KOINTS file
        """
        with open(self.filename, "r") as rf:
            self.comment = rf.readline()
            grids = rf.readline()
            grids = grids[: grids.find("!")]
            self.ngrids = [int(x) for x in grids.split()]
            if self.ngrids[0] == 0:
                self.automatic = True
            mode = rf.readline()
            if mode[0].lower() == "m":
                self.mode = "monkhorst-pack"
            elif mode[0].lower() == "g":
                self.mode = "gamma"
            elif mode[0].lower() == "l":
                self.mode = "line"
            if self.mode == "gamma" or self.mode == "monkhorst-pack":
                kgrid = rf.readline()
                kgrid = kgrid[: kgrid.find("!")]
                self.kgrid = [int(x) for x in kgrid.split()]
                shift = rf.readline()
                shift = shift[: shift.find("!")]
                self.kshift = [int(x) for x in shift.split()]

            elif self.mode == "line":
                if rf.readline()[0].lower() == "c":
                    self.cartesian = True
                else:
                    self.cartesian = False
                self.file_str = rf.read()

                temp = np.array(
                    re.findall(
                        "([0-9.-]+)\s*([0-9.-]+)\s*([0-9.-]+)(.*)", self.file_str)
                )
                temp_special_kp = temp[:, :3].astype(float)
                temp_knames = temp[:, -1]
                nsegments = temp_special_kp.shape[0] // 2
                if len(self.ngrids) == 1:
                    self.ngrids = [self.ngrids[0]] * nsegments
                self.knames = np.reshape(
                    [x.replace("!", "").strip()
                     for x in temp_knames], (nsegments, 2)
                )
                self.special_kpoints = temp_special_kp.reshape(nsegments, 2, 3)

    def __contains__(self, x):
        return x in self.variables

    def __getitem__(self, x):
        return self.variables.__getitem__(x)

    def __iter__(self):
        return self.variables.__iter__()

    def __len__(self):
        return self.variables.__len__()

    # @property
    # def mode(self):

    #     KPmatrix = re.findall("reciprocal[\s\S]*", KPread)
    #     tick_labels = np.array(re.findall("!\s(.*)", KPmatrix[0]))
    #     knames = []
    #     knames = [tick_labels[0]]

    #     ################## Checking for discontinuities ########################
    #     discont_indx = []
    #     icounter = 1
    #     while icounter < len(tick_labels) - 1:
    #         if tick_labels[icounter] == tick_labels[icounter + 1]:
    #             knames.append(tick_labels[icounter])
    #             icounter = icounter + 2
    #         else:
    #             discont_indx.append(icounter)
    #             knames.append(tick_labels[icounter] + "|" + tick_labels[icounter + 1])
    #             icounter = icounter + 2
    #     knames.append(tick_labels[-1])
    #     discont_indx = list(dict.fromkeys(discont_indx))

    #     ################# End of discontinuity check ##########################

    #     # Added by Nicholas Pike to modify the output of seekpath to allow for
    #     # latex rendering.
    #     for i in range(len(knames)):
    #         if knames[i] == "GAMMA":
    #             knames[i] = "\Gamma"
    #         else:
    #             pass

    #     knames = [str("$" + latx + "$") for latx in knames]

    #     # getting the number of grid points from the KPOINTS file
    #     f2 = open(kpointsfile)
    #     KPreadlines = f2.readlines()
    #     f2.close()
    #     numgridpoints = int(KPreadlines[1].split()[0])

    #     kticks = [0]
    #     gridpoint = 0
    #     for kt in range(len(knames) - 1):
    #         gridpoint = gridpoint + numgridpoints
    #         kticks.append(gridpoint - 1)

    #     print("knames         : ", knames)
    #     print("kticks         : ", kticks)

    #     # creating an array for discontunuity k-points. These are the indexes
    #     # of the discontinuity k-points.
    #     for k in discont_indx:
    #         discontinuities.append(kticks[int(k / 2) + 1])
    #     if discontinuities:
    #         print("discont. list  : ", discontinuities)

    def __contains__(self, x):
        return x in self.variables

    def __getitem__(self, x):
        return self.variables.__getitem__(x)

    def __iter__(self):
        return self.variables.__iter__()

    def __len__(self):
        return self.variables.__len__()


class Procar(collections.abc.Mapping):
    """
    A class to parse the PROCAR file

    Parameters
    ----------
    filename : str, optional
        The PROCAR filename, by default "PROCAR"
    structure : pyprocar.core.Structure, optional
        The structure of the calculation, by default None
    reciprocal_lattice : np.ndarray, optional
        The reciprocal lattice matrix, by default None
    kpath :  pyprocar.core.KPath, optional
        The pyprocar.core.KPath object, by default None
    kpoints : np.ndarray, optional
        The kpoints, by default None
    efermi : float, optional
        The fermi energy, by default None
    interpolation_factor : int, optional
        The interpolation factor, by default 1
        """
    def __init__(
        self,
<<<<<<< HEAD
        filename:str="PROCAR",
        structure:Structure=None,
        reciprocal_lattice:np.ndarray=None,
        kpath:KPath=None,
        kpoints:np.ndarray=None,
        efermi:float=None,
        interpolation_factor:float=1,
=======
        filename: Union[str, Path] = "PROCAR",
        structure=None,
        reciprocal_lattice=None,
        kpath=None,
        kpoints=None,
        efermi=None,
        interpolation_factor=1,
>>>>>>> ee936531
    ):
        
        self.variables = {}
        self.filename = filename
        self.meta_lines = []

        self.reciprocal_lattice = reciprocal_lattice
        self.file_str = None
        self.has_phase = None
        self.kpoints = None
        self.bands = None
        self.occupancies = None
        self.spd = None
        self.spd_phase = None
        self.kpointsCount = None
        self.bandsCount = None
        self.ionsCount = None
        self.ispin = None
        self.structure = structure

        self.orbitalName = [
            "s",
            "py",
            "pz",
            "px",
            "dxy",
            "dyz",
            "dz2",
            "dxz",
            "x2-y2",
            "fy3x2",
            "fxyz",
            "fyz2",
            "fz3",
            "fxz2",
            "fzx2",
            "fx3",
            "tot",
        ]
        self.orbitalName_old = [
            "s",
            "py",
            "pz",
            "px",
            "dxy",
            "dyz",
            "dz2",
            "dxz",
            "dx2",
            "tot",
        ]
        self.orbitalName_short = ["s", "p", "d", "f", "tot"]
        self.labels = self.orbitalName_old[:-1]

        self._read()   
        if self.has_phase:
            self.carray = self.spd_phase[:, :, :, :-1, 1:-1]
        self.ebs = ElectronicBandStructure(
            kpoints=self.kpoints,
            bands=self.bands,
            projected=self._spd2projected(self.spd),
            efermi=efermi,
            kpath=kpath,
            projected_phase=self._spd2projected(self.spd_phase),
            labels=self.orbitalNames[:-1],
            reciprocal_lattice=reciprocal_lattice,

        )

    def repair(self):
        """
        It Tries to repair some stupid problems due the stupid fixed
        format of the stupid fortran.

        Up to now it only separes k-points as the following:
        k-point    61 :    0.00000000-0.50000000 0.00000000 ...
        to
        k-point    61 :    0.00000000 -0.50000000 0.00000000 ...

        But as I found new stupid errors they should be fixed here.
        """
        

        print("PROCAR needs repairing")
        # Fixing bands issues (when there are more than 999 bands)
        # band *** # energy    6.49554019 # occ.  0.00000000
        self.file_str = re.sub(r"(band\s)(\*\*\*)", r"\1 1000", self.file_str)
        # Fixing k-point issues

        self.file_str = re.sub(r"(\.\d{8})(\d{2}\.)", r"\1 \2", self.file_str)
        self.file_str = re.sub(r"(\d)-(\d)", r"\1 -\2", self.file_str)

        self.file_str = re.sub(r"\*+", r" -10.0000 ", self.file_str)

        outfile = open(self.filename + "-repaired", "w")
        for iline in self.meta_lines:
            outfile.write(iline)
        outfile.write(self.file_str)
        outfile.close()
        print("Repaired PROCAR is written at {}-repaired".format(self.filename))
        print(
            "Please use {}-repaired next time for better efficiency".format(
                self.filename
            )
        )
        return

    def _open_file(self):
        """
        Tries to open a File, it has suitable values for PROCAR and can
        handle gzipped files

        Example:

            >>> foo =  UtilsProcar.Openfile()
            Tries to open "PROCAR", then "PROCAR.gz"

            >>> foo = UtilsProcar.Openfile("../bar")
            Tries to open "../bar". If it is a directory, it will try to open
            "../bar/PROCAR" and if fails again "../bar/PROCAR.gz"

            >>> foo = UtilsProcar.Openfile("PROCAR-spd.gz")
            Tries to open a gzipped file "PROCAR-spd.gz"

            If unable to open a file, it raises a "IOError" exception.
        """

        # checking if fileName is just a path and needs a "PROCAR to " be
        # appended
        if os.path.isdir(self.filename):
            if self.filename[-1] != r"/":
                self.filename += "/"
            self.filename += "PROCAR"

        # checking that the file exist
        if os.path.isfile(self.filename):
            # Checking if compressed
            if self.filename[-2:] == "gz":
                in_file = gzip.open(self.filename, mode="rt")
            else:
                in_file = open(self.filename, "r")
            return in_file

        # otherwise a gzipped version may exist
        elif os.path.isfile(self.filename + ".gz"):
            in_file = gzip.open(self.filename + ".gz", mode="rt")

        else:
            raise IOError("File not found")

        return in_file

    def _read(self):
        """
        Helper method to parse the procar file
        """

        rf = self._open_file()
        # Line 1: PROCAR lm decomposed
        self.meta_lines.append(rf.readline())
        if "phase" in self.meta_lines[-1]:
            self.has_phase = True
        else:
            self.has_phase = False
        # Line 2: # of k-points:  816   # of bands:  52   # of ions:   8
        self.meta_lines.append(rf.readline())
        self.kpointsCount, self.bandsCount, self.ionsCount = map(
            int, re.findall(r"#[^:]+:([^#]+)", self.meta_lines[-1])
        )
        # if self.ionsCount == 1:
        #     print(
        #         "Special case: only one atom found. The program may not work as expected"
        #     )

        # else:
        #     self.ionsCount = self.ionsCount + 1

        # reading all the rest of the file to be parsed below

        self.file_str = rf.read()
        if (
            len(re.findall(r"(band\s)(\*\*\*)", self.file_str)) != 0
            or len(re.findall(r"(\.\d{8})(\d{2}\.)", self.file_str)) != 0
            or len(re.findall(r"(\d)-(\d)", self.file_str)) != 0
            or len(re.findall(r"\*+", self.file_str)) != 0
        ):
            self.repair()

        self._read_kpoints()
        self._read_bands()
        self._read_orbitals()
        if self.has_phase:
            self._read_phases()
        rf.close()
        return

    def _read_kpoints(self):
        """
        Reads the k-point headers. A typical k-point line is:
        k-point    1 :    0.00000000 0.00000000 0.00000000  weight = 0.00003704\n
        fills self.kpoint[kpointsCount][3]
        The weights are discarded (are they useful?)
        """
        if not self.file_str:
            print("You should invoke `procar.readFile()` instead. Returning")
            return

        # finding all the K-points headers
        self.kpoints = re.findall(
            r"k-point\s+\d+\s*:\s+([-.\d\s]+)", self.file_str)

        # trying to build an array
        self.kpoints = [x.split() for x in self.kpoints]
        try:
            self.kpoints = np.array(self.kpoints, dtype=float)
        except ValueError:
            print("\n".join([str(x) for x in self.kpoints]))
            if self.permissive:
                # Discarding the kpoints list, however I need to set
                # self.ispin beforehand.
                if len(self.kpoints) == self.kpointsCount:
                    self.ispin = 1
                elif len(self.kpoints) == 2 * self.kpointsCount:
                    self.ispin = 2
                else:
                    raise ValueError("Kpoints do not match with ispin=1 or 2.")
                self.kpoints = None
                return
            else:

                raise ValueError(
                    "Badly formated Kpoints headers, try `--permissive`")
        # if successful, go on

        # trying to identify an non-polarized or non-collinear case, a
        # polarized case or a defective file

        if len(self.kpoints) != self.kpointsCount:
            # if they do not match, may means two things a spin polarized
            # case or a bad file, lets check
            # lets start testing if it is spin polarized, if so, there
            # should be 2 identical blocks of kpoints.
            up, down = np.vsplit(self.kpoints, 2)
            if (up == down).all():
                self.ispin = 2
                # just keeping one set of kpoints (the other will be
                # discarded)
                self.kpoints = up
            else:
                raise RuntimeError("Bad Kpoints list.")
        # if ISPIN != 2 setting ISPIN=1 (later for the non-collinear case 1->4)
        # It is unknown until parsing the projected data
        else:
            self.ispin = 1

        # checking again, for compatibility,
        if len(self.kpoints) != self.kpointsCount:
            raise RuntimeError(
                "Kpoints number do not match with metadata (header of PROCAR)"
            )
        return

    @property
    def kpoints_cartesian(self):
        """The kpoints in cartesian coordinates

        Returns
        -------
        np.ndarray
            The kpoints in cartesian coordinates
        """
        if self.reciprocal_lattice is not None:
            return np.dot(self.kpoints, self.reciprocal_lattice)
        else:
            print(
                "Please provide a reciprocal lattice when initiating the Procar class"
            )
            return

    @property
    def kpoints_reduced(self):
        """The kpoints in reduced coordinates

        Returns
        -------
        np.ndarray
            The kpoints in reduced coordinates
        """
        return self.kpoints

    def _read_bands(self):
        """
        Reads the bands header. A typical bands is:
        band   1 # energy   -7.11986315 # occ.  1.00000000

        fills self.bands[kpointsCount][bandsCount]

        The occupation numbers are discarded (are they useful?)
        """
        if not self.file_str:
            print("You should invoke `procar.read()` instead. Returning")
            return

        # finding all bands
        self.bands = re.findall(
            r"band\s*(\d+)\s*#\s*energy\s*([-.\d\s]+)", self.file_str
        )

        # checking if the number of bands match

        if len(self.bands) != self.bandsCount * self.kpointsCount * self.ispin:
            raise RuntimeError("Number of bands don't match")

        # casting to array to manipulate the bands
        self.bands = np.array(self.bands, dtype=float)[:,1]

        # Now I will deal with the spin polarized case. The goal is join
        # them like for a non-magnetic case
        # new version of pyprocar will have an (nkpoints, nbands, 2) dimensions
        if self.ispin == 2:
            # up and down are along the first axis

            up, down = np.split(self.bands,2)

            # reshapping (the 2  means both band index and energy)
            up = up.reshape(self.kpointsCount, self.bandsCount)
            down = down.reshape(self.kpointsCount, self.bandsCount)

            # setting the correct number of bands (up+down)
            # self.bandsCount *= 2

            # and joining along the second axis (axis=1), ie: bands-like
            # self.bands = np.concatenate((up, down), axis=1)
            self.bands = np.stack(
                (up, down), axis=-1)
        else :
            self.bands = self.bands.reshape(self.kpointsCount, self.bandsCount, 1)

        # otherwise just reshaping is needed
        # else:
        #     self.bands.shape = (self.kpointsCount, self.bandsCount, 2)

        # Making a test if the broadcast is rigth, otherwise just print
        # test = [x.max() - x.min() for x in self.bands[:, :, 0].transpose()]
        # if np.array(test).any():
        #     print(
        #         "The indexes of bands do not match. CHECK IT. "
        #         "Likely the data was wrongly broadcasted"
        #     )
        #     print(str(self.bands[:, :, 0]))
        # # Now safely removing the band index
        # self.bands = self.bands[:, :, 1]
        return

    def _read_orbitals(self):
        """
        Reads all the spd-projected data. A typical/expected block is:

            ion      s     py     pz     px    dxy    dyz    dz2    dxz    dx2    tot
            1  0.079  0.000  0.001  0.000  0.000  0.000  0.000  0.000  0.000  0.079
            2  0.152  0.000  0.000  0.000  0.000  0.000  0.000  0.000  0.000  0.152
            3  0.079  0.000  0.001  0.000  0.000  0.000  0.000  0.000  0.000  0.079
            4  0.188  0.000  0.000  0.000  0.000  0.000  0.000  0.000  0.000  0.188
            5  0.188  0.000  0.000  0.000  0.000  0.000  0.000  0.000  0.000  0.188
            tot  0.686  0.000  0.002  0.000  0.000  0.000  0.000  0.000  0.000  0.688
            (x2 for spin-polarized -akwardkly formatted-, x4 non-collinear -nicely
             formatted-).

        The data is stored in an array self.spd[kpoint][band][ispin][atom][orbital]

        Undefined behavior in case of phase factors (LORBIT = 12).
        """
        # if not self.file_str:
        #     print("You should invoke `procar.readFile()` instead. Returning")
        #     return

        # finding all orbital headers
        self.spd = re.findall(r"ion(.+)", self.file_str)

        # testing if the orbital names are known (the standard ones)
        FoundOrbs = self.spd[0].split()
        size = len(FoundOrbs)
        # only the first 'size' orbital
        StdOrbs = self.orbitalName[: size - 1] + self.orbitalName[-1:]
        StdOrbs_short = self.orbitalName_short[: size -
                                               1] + self.orbitalName_short[-1:]
        StdOrbs_old = self.orbitalName_old[: size -
                                           1] + self.orbitalName_old[-1:]
        if (
            FoundOrbs != (StdOrbs)
            and FoundOrbs != (StdOrbs_short)
            and FoundOrbs != (StdOrbs_old)
            ):
            print(
                str(size) + " orbitals. (Some of) They are unknow (if "
                "you did 'filter' them it is OK)."
            )
        self.orbitalCount = size
        self.orbitalNames = self.spd[0].split()

        # Now reading the bulk of data
        # The case of just one atom is handled differently since the VASP
        # output is a little different
        if self.ionsCount == 1:
            self.spd = re.findall(
                r"^(\s*1\s+.+)$", self.file_str, re.MULTILINE)

            raw_spd_natom_axis = self.ionsCount
        else:
            # Added by Francisco to speed up filtering on June 4th, 2019
            # get rid of phase factors
            self.spd = re.findall(r"ion.+tot\n([-.\d\seto]+)", self.file_str)
            self.spd = "".join(self.spd)
            self.spd = re.findall(r"([-.\d\se]+tot.+)\n", self.spd)
            raw_spd_natom_axis = self.ionsCount +1
        # free the memory (could be a lot)
        if not self.has_phase:
            self.file_str = None
        
        # Now the method will try to find the value of self.ispin,
        # previously it was set to either 1 or 2. If "1", it could be 1 or
        # 4, but previously it was impossible to find the rigth value. If
        # "2" it has to macth with the number of entries of spd data.

        expected = self.bandsCount * self.kpointsCount * self.ispin
        
        if expected == len(self.spd):
            pass
        # catching a non-collinear calc.
        elif expected * 4 == len(self.spd):
            # testing if previous ispin value is ok
            if self.ispin != 1:
                print(
                    "Incompatible data: self.ispin= " +
                    str(self.ispin) + ". Now is 4"
                )
            self.ispin = 4
        else:
            raise RuntimeError("Incompatible file.")

        # checking for consistency
        for line in self.spd:
            if self.ionsCount!=1:
                if len(line.split()) != (self.ionsCount + 1) * (self.orbitalCount + 1):
                    raise RuntimeError("Flats happens")
        # replacing the "tot" string by a number, to allows a conversion
        # to numpy
        self.spd = [x.replace("tot", "0").split() for x in self.spd]
        # self.spd = [x.split() for x in self.spd]
        self.spd = np.array(self.spd, dtype=float)
    
        # handling collinear polarized case
        if self.ispin == 2:
            # splitting both spin components, now they are along k-points
            # axis (1st axis) but, then should be concatenated along the
            # bands.
            up, down = np.vsplit(self.spd, 2)
            # ispin = 1 for a while, we will made the distinction
            up = up.reshape(
                self.kpointsCount,
                self.bandsCount ,
                1,
                raw_spd_natom_axis,
                self.orbitalCount + 1,
            )
            down = down.reshape(
                self.kpointsCount,
                self.bandsCount ,
                1,
                raw_spd_natom_axis,
                self.orbitalCount + 1,
            )
            # concatenating bandwise. Density and magntization, their
            # meaning is obvious, and do uses 2 times more memory than
            # required, but I *WANT* to keep it as close as possible to the
            # non-collinear or non-polarized case
            density = np.concatenate((up, down), axis=1)
            magnet = np.concatenate((up, -down), axis=1)
            # concatenated along 'ispin axis'
            self.spd = np.concatenate((density, magnet), axis=2)

        # otherwise, just a reshaping suffices
        else:
            self.spd = self.spd.reshape(
                self.kpointsCount,
                self.bandsCount,
                self.ispin,
                raw_spd_natom_axis,
                self.orbitalCount + 1,
            )


        if self.ionsCount == 1:
            self.spd = np.pad(self.spd,((0,0),(0,0),(0,0),(0,1),(0,0)) , 'constant',constant_values=(0))
            self.spd[:,:,:,1,:] = self.spd[:,:,:,0,:]

        return

    def _read_phases(self):
        """
        Helped method to parse the projection phases
        """
        if self.ionsCount == 1:
            self.spd_phase = re.findall(
                r"^(\s*1\s+.+)$", self.file_str, re.MULTILINE)
            raw_spd_natom_axis = self.ionsCount
        else:
            # Added by Francisco to speed up filtering on June 4th, 2019
            # get rid of phase factors
            self.spd_phase = re.findall(
                r"ion.+\n([-.\d\se]+charge[-.\d\se]+)", self.file_str
            )
            self.spd_phase = "".join(self.spd_phase)
            self.spd_phase = re.findall(
                r"([-.\d\se]+charge.+)\n", self.spd_phase)
            raw_spd_natom_axis = self.ionsCount +1
        # free the memory (could be a lot)
        self.file_str = None

        # replacing the "charge" string by a number, to allows a conversion
        # to numpy, adding columns of zeros next to charge row to be able to
        # convert to imaginary

        self.spd_phase = [
            x.replace(
                re.findall("charge.*", x)[0],
                (
                    " 0.000 ".join(re.findall("charge.*", x)[0].split()).replace(
                        "charge", ""
                    )
                ),
            )
            for x in self.spd_phase
        ]
        self.spd_phase = [x.split() for x in self.spd_phase]
        self.spd_phase = np.array(self.spd_phase, dtype=float)

        # handling collinear polarized case
        if self.ispin == 2:
            # splitting both spin components, now they are along k-points
            # axis (1st axis) but, then should be concatenated along the
            # bands.
            up, down = np.vsplit(self.spd_phase, 2)
            # ispin = 1 for a while, we will made the distinction
            up = up.reshape(
                self.kpointsCount,
                int(self.bandsCount / 2),
                1,
                self.ionsCount+1,
                self.orbitalCount * 2,
            )
            down = down.reshape(
                self.kpointsCount,
                int(self.bandsCount / 2),
                1,
                self.ionsCount+1,
                self.orbitalCount * 2,
            )
            # concatenating bandwise. Density and magntization, their
            # meaning is obvious, and do uses 2 times more memory than
            # required, but I *WANT* to keep it as close as possible to the
            # non-collinear or non-polarized case
            density = np.concatenate((up, down), axis=1)
            magnet = np.concatenate((up, -down), axis=1)
            # concatenated along 'ispin axis'
            self.spd_phase = np.concatenate((density, magnet), axis=2)

        # otherwise, just a reshaping suffices
        elif self.ispin == 4:
            self.spd_phase = self.spd_phase.reshape(
                self.kpointsCount,
                self.bandsCount,
                1,
                self.ionsCount+1,
                self.orbitalCount * 2,
            )
        else:
            self.spd_phase = self.spd_phase.reshape(
                self.kpointsCount,
                self.bandsCount,
                self.ispin,
                self.ionsCount+1,
                self.orbitalCount * 2,
            )
        temp = np.zeros(
            shape=(
                self.spd_phase.shape[0],
                self.spd_phase.shape[1],
                self.spd_phase.shape[2],
                self.spd_phase.shape[3],
                int(self.spd_phase.shape[4] / 2) + 1,
            ),
            dtype=np.complex_,
        )

        for i in range(1, (self.orbitalCount) * 2 - 2, 2):
            temp[:, :, :, :, (i + 1) // 2].real = self.spd_phase[:, :, :, :, i]
            temp[:, :, :, :, (i + 1) //
                 2].imag = self.spd_phase[:, :, :, :, i + 1]
        temp[:, :, :, :, 0].real = self.spd_phase[:, :, :, :, 0]
        temp[:, :, :, :, -1].real = self.spd_phase[:, :, :, :, -1]
        self.spd_phase = temp

        if self.ionsCount == 1:
            self.spd_phase = np.pad(self.spd_phase,((0,0),(0,0),(0,0),(0,1),(0,0)) , 'constant',constant_values=(0))
            self.spd_phase[:,:,:,1,:] = self.spd_phase[:,:,:,0,:]

        return

    def _spd2projected(self, spd, nprinciples=1):
        """
        Helpermethod to project the spd array to the projected array 
        which will be fed into pyprocar.coreElectronicBandStructure object

        Parameters
        ----------
        spd : np.ndarray
            The spd array from the earlier parse. This has a structure simlar to the PROCAR output in vasp
            Has the shape [n_kpoints,n_band,n_spins,n-orbital,n_atoms]
        nprinciples : int, optional
            The prinicipal quantum numbers, by default 1

        Returns
        -------
        np.ndarray
            The projected array. Has the shape [n_kpoints,n_band,n_atom,n_principal,n-orbital,n_spin]
        """
        # This function is for VASP
        # non-pol and colinear
        # spd is formed as (nkpoints,nbands, nspin, natom+1, norbital+2)
        # natom+1 > last column is total
        # norbital+2 > 1st column is the number of atom last is total
        # non-colinear
        # spd is formed as (nkpoints,nbands, nspin +1 , natom+1, norbital+2)
        # natom+1 > last column is total
        # norbital+2 > 1st column is the number of atom last is total
        # nspin +1 > last column is total
        if spd is None:
            return None
        natoms = spd.shape[3] - 1
        
        nkpoints = spd.shape[0]

        nbands = spd.shape[1]
        norbitals = spd.shape[4] - 2
        if spd.shape[2] == 4:
            nspins = 3
        else:
            nspins = spd.shape[2]
        if nspins == 2:
            nbands = int(spd.shape[1] / 2)
        else:
            nbands = spd.shape[1]
        projected = np.zeros(
            shape=(nkpoints, nbands, natoms, nprinciples, norbitals, nspins),
            dtype=spd.dtype,
        )

        temp_spd = spd.copy()
        # (nkpoints,nbands, nspin, natom, norbital)
        temp_spd = np.swapaxes(temp_spd, 2, 4)
        # (nkpoints,nbands, norbital , natom , nspin)
        temp_spd = np.swapaxes(temp_spd, 2, 3)
        # (nkpoints,nbands, natom, norbital, nspin)
        # projected[ikpoint][iband][iatom][iprincipal][iorbital][ispin]
        if nspins == 3:
            projected[:, :, :, 0, :, :] = temp_spd[:, :, :-1, 1:-1, :-1]
        elif nspins == 2:
            projected[:, :, :, 0, :, 0] = temp_spd[:, :nbands, :-1, 1:-1, 0]
            projected[:, :, :, 0, :, 1] = temp_spd[:, nbands:, :-1, 1:-1, 0]
        else:
            projected[:, :, :, 0, :, :] = temp_spd[:, :, :-1, 1:-1, :]

        return projected

    def symmetrize(self, symprec:float=1e-5,
                        outcar:str=None, 
                        structure=None, 
                        spglib:bool=True):
        """
        A method that will symmetrize the kpoints, projections, and bands 
        of the calculation

        Parameters
        ----------
        symprec : float, optional
            The symmetry precision, by default 1e-5
        outcar : str, optional
            The OUTCAR filename, by default None
        structure : pyprocar.core.Structure, optional
            The structure of the calculation, by default None
        spglib : bool, optional
            Boolean value to use spglib for the symmetrization, by default True
        """
        
        if outcar is not None:
            with open(outcar) as f:
                txt = f.readlines()
            for i, line in enumerate(txt):
                if "irot" in line:
                    begin_table = i + 1
                if "Subroutine" in line:
                    end_table = i - 1

            operators = np.zeros((end_table - begin_table, 9))
            for i, line in enumerate(txt[begin_table:end_table]):
                str_list = line.split()
                num_list = [float(s) for s in str_list]
                operator = np.array(num_list)
                operators[i, :] = operator
            rotations = []

            for operator in operators:
                det_A = operator[1]
                # convert alpha to radians
                alpha = np.pi * operator[2] / 180.0
                # get rotation axis
                x = operator[3]
                y = operator[4]
                z = operator[5]

                R = (
                    np.array(
                        [
                            [
                                np.cos(alpha) + x ** 2 * (1 - np.cos(alpha)),
                                x * y * (1 - np.cos(alpha)) -
                                z * np.sin(alpha),
                                x * z * (1 - np.cos(alpha)) +
                                y * np.sin(alpha),
                            ],
                            [
                                y * x * (1 - np.cos(alpha)) +
                                z * np.sin(alpha),
                                np.cos(alpha) + y ** 2 * (1 - np.cos(alpha)),
                                y * z * (1 - np.cos(alpha)) -
                                x * np.sin(alpha),
                            ],
                            [
                                z * x * (1 - np.cos(alpha)) -
                                y * np.sin(alpha),
                                z * y * (1 - np.cos(alpha)) +
                                x * np.sin(alpha),
                                np.cos(alpha) + z ** 2 * (1 - np.cos(alpha)),
                            ],
                        ]
                    )
                    * det_A
                )


                # R = structure.reciprocal_lattice.dot(R).dot(np.linalg.inv(structure.reciprocal_lattice))
                R = np.linalg.inv(self.reciprocal_lattice.T).dot(R).dot(self.reciprocal_lattice.T)
                R = np.round_(R, decimals=3)
                rotations.append(R)
        elif structure is not None:
            rotations = structure.get_spglib_symmetry_dataset(symprec)

        klist = []
        bandlist = []
        spdlist = []
        # for each symmetry operation

        for i, _ in enumerate(rotations):
            # for each point
            for j, _ in enumerate(self.kpoints):
                # apply symmetry operation to kpoint
                sympoint_vector = rotations[i].dot(self.kpoints[j])
                sympoint = sympoint_vector.tolist()

                if sympoint not in klist:
                    klist.append(sympoint)

                    band = self.bands[j].tolist()
                    bandlist.append(band)
                    spd = self.spd[j].tolist()
                    spdlist.append(spd)

        self.kpoints = np.array(klist)
        self.bands = np.array(bandlist)
        self.spd = np.array(spdlist)
        self.spd = self._spd2projected(spd)

    def __contains__(self, x):
        return x in self.variables

    def __getitem__(self, x):
        return self.variables.__getitem__(x)

    def __iter__(self):
        return self.variables.__iter__()

    def __len__(self):
        return self.variables.__len__()


class VaspXML(collections.abc.Mapping):
    """A class to parse the vasprun xml file

    Parameters
    ----------
    filename : str, optional
        The vasprun.xml filename, by default "vasprun.xml"
    dos_interpolation_factor : float, optional
        The interpolation factor, by default None

    Raises
    ------
    ValueError
        File not found
    """
    def __init__(self, 
                filename="vasprun.xml", 
                dos_interpolation_factor:float=1.0):
        
        self.variables = {}
        self.dos_interpolation_factor = dos_interpolation_factor

        if not os.path.isfile(filename):
            raise ValueError("File not found " + filename)
        else:
            self.filename = filename

        self.data = self.read()

        spins = list(self.data["general"]["dos"]["total"]["array"]["data"].keys())
        if len(spins)==4:
            self.is_noncolinear = True
            self.spins_dict = {"spin 1": "Spin-Total", 
                                "spin 2": "Spin-x",
                                "spin 3": "Spin-y", 
                                "spin 4": "Spin-z"}
            # self.spins_dict = {"spin 4": "Spin-Total", 
            #                     "spin 1": "Spin-x",
            #                     "spin 2": "Spin-y", 
            #                     "spin 3": "Spin-z"}
        else:
            self.is_noncolinear = False
            self.spins_dict = {"spin 1": "Spin-up", "spin 2": "Spin-down"}


    def read(self):
        """
        Read and parse vasprun.xml.

        Returns
        -------
        dict
            Returns a dict of information about the calculation.

        """
        return self.parse_vasprun(self.filename)

    @property
    def bands(self):
        """ Parses the electronic bands

        Returns
        -------
        np.ndarray
            The electronic bands
        """
        spins = list(self.data["general"]["eigenvalues"]
                     ["array"]["data"].keys())
        kpoints_list = list(
            self.data["general"]["eigenvalues"]["array"]["data"]["spin 1"].keys()
        )
        eigen_values = {}
        nbands = len(
            self.data["general"]["eigenvalues"]["array"]["data"][spins[0]][
                kpoints_list[0]
            ][kpoints_list[0]]
        )
        nkpoints = len(kpoints_list)
        for ispin in spins:
            eigen_values[ispin] = {}
            eigen_values[ispin]["eigen_values"] = np.zeros(
                shape=(nbands, nkpoints))
            eigen_values[ispin]["occupancies"] = np.zeros(
                shape=(nbands, nkpoints))
            for ikpoint, kpt in enumerate(kpoints_list):
                temp = np.array(
                    self.data["general"]["eigenvalues"]["array"]["data"][ispin][kpt][
                        kpt
                    ]
                )
                eigen_values[ispin]["eigen_values"][:, ikpoint] = (
                    temp[:, 0] - self.fermi
                )
                eigen_values[ispin]["occupancies"][:, ikpoint] = temp[:, 1]
        return eigen_values

    @property
    def bands_projected(self):
        """Parse the band projections

        Returns
        -------
        np.ndarray
            The band projections
        """
        # projected[iatom][ikpoint][iband][iprincipal][iorbital][ispin]
        labels = self.data["general"]["projected"]["array"]["info"]
        spins = list(self.data["general"]["projected"]["array"]["data"].keys())
        kpoints_list = list(
            self.data["general"]["projected"]["array"]["data"][spins[0]].keys()
        )
        bands_list = list(
            self.data["general"]["projected"]["array"]["data"][spins[0]][
                kpoints_list[0]
            ][kpoints_list[0]].keys()
        )
        bands_projected = {"labels": labels}

        nspins = len(spins)
        nkpoints = len(kpoints_list)
        nbands = len(bands_list)
        norbitals = len(labels)
        natoms = self.initial_structure.natoms
        bands_projected["projection"] = np.zeros(
            shape=(nspins, nkpoints, nbands, natoms, norbitals)
        )
        for ispin, spn in enumerate(spins):
            for ikpoint, kpt in enumerate(kpoints_list):
                for iband, bnd in enumerate(bands_list):
                    bands_projected["projection"][
                        ispin, ikpoint, iband, :, :
                    ] = np.array(
                        self.data["general"]["projected"]["array"]["data"][spn][kpt][
                            kpt
                        ][bnd][bnd]
                    )
        # ispin, ikpoint, iband, iatom, iorbital
        bands_projected["projection"] = np.swapaxes(
            bands_projected["projection"], 0, 3)
        # iatom, ikpoint, iband, ispin, iorbital
        bands_projected["projection"] = np.swapaxes(
            bands_projected["projection"], 3, 4)
        # iatom, ikpoint, iband, iorbital, ispin
        bands_projected["projection"] = bands_projected["projection"].reshape(
            natoms, nkpoints, nbands, 1, norbitals, nspins
        )

        return bands_projected

    def _get_dos_total(self):
        """A helper method to get the total density of states 

        Returns
        -------
        tuple
            Returns the dos_total info as a dict and the a list of labels
        """
        spins = list(self.data["general"]["dos"]
                     ["total"]["array"]["data"].keys())
        energies = np.array(
            self.data["general"]["dos"]["total"]["array"]["data"][spins[0]]
        )[:, 0]
        dos_total = {"energies": energies}

        for spin_name in spins:
            dos_total[self.spins_dict[spin_name]] = np.array(
                self.data["general"]["dos"]["total"]["array"]["data"][spin_name]
            )[:, 1]

        return dos_total, list(dos_total.keys())

    def _get_dos_projected(self, atoms=[]):
        """A helper method to get the projected density of states 

        Parameters
        ----------
        atoms : list, optional
            List of atoms, by default []

        Returns
        -------
        _type_
            Returns the dos_total info as a dict and the a list of labels
        """
        if len(atoms) == 0:
            atoms = np.arange(self.initial_structure.natoms)

        if "partial" in self.data["general"]["dos"]:
            dos_projected = {}
            ion_list = [
                "ion %s" % str(x + 1) for x in atoms
            ]  # using this name as vasrun.xml uses ion #
            for i in range(len(ion_list)):
                iatom = ion_list[i]
                name = self.initial_structure.atoms[atoms[i]] + str(atoms[i])
                spins = list(
                    self.data["general"]["dos"]["partial"]["array"]["data"][
                        iatom
                    ].keys()
                )
                energies = np.array(
                    self.data["general"]["dos"]["partial"]["array"]["data"][iatom][
                        spins[0]
                    ][spins[0]]
                )[:, 0]
                dos_projected[name] = {"energies": energies}
                for ispin in spins:
                    dos_projected[name][self.spins_dict[ispin]] = np.array(
                        self.data["general"]["dos"]["partial"]["array"]["data"][iatom][
                            ispin
                        ][ispin]
                    )[:, 1:]
                if 'Spin-Total' in list(dos_projected[name].keys()):
                    del dos_projected[name]['Spin-Total']
            return (
                dos_projected,
                self.data["general"]["dos"]["partial"]["array"]["info"],
            )
        else:
            print("This calculation does not include partial density of states")
            return None, None

    @property
    def dos(self):
        """The pyprocar.core.DensityOfStates Object

        Returns
        -------
        pyprocar.core.DensityOfStates
            Returns the pyprocar.core.DensityOfStates for the calculation
        """
        energies = self.dos_total["energies"]
        total = []
        for ispin in self.dos_total:
            if ispin == "energies":
                continue
            total.append(self.dos_total[ispin])
        # total = np.array(total).T

        
        return DensityOfStates(
            energies=energies,
            total=total,
            projected=self.dos_projected,
            interpolation_factor=self.dos_interpolation_factor,
        )

    @property
    def dos_to_dict(self):
        """ 
        The complete density (total,projected) of states as a python dictionary

        Returns
        -------
        dict
             The complete density (total,projected) of states as a python dictionary
        """

        return {"total": self._get_dos_total(), "projected": self._get_dos_projected()}
        """
        Returns the total density of states as a pychemia.visual.DensityOfSates object
        """
    @property
    def dos_total(self):
        """Returns the total dos dict

        Returns
        -------
        dict
            Returns the total dos dict
        """
        dos_total, labels = self._get_dos_total()
        dos_total["energies"] -= self.fermi

        return dos_total

    @property
    def dos_projected(self):
        """
        Returns the projected DOS as a multi-dimentional array, to be used in the
        pyprocar.core.dos object

        Returns
        -------
        np.ndarray
            Returns the projected DOS as a multi-dimentional array, to be used in the
            pyprocar.core.dos object
        """
        ret = []
        dos_projected, info = self._get_dos_projected()
        if dos_projected is None:
            return None
        norbitals = len(info) - 1
        info[0] = info[0].capitalize()
        labels = []
        labels.append(info[0])
        ret = []
        for iatom in dos_projected:
            temp_atom = []
            for iorbital in range(norbitals):
                temp_spin = []
                for key in dos_projected[iatom]:
                    if key == "energies":
                        continue
                    temp_spin.append(dos_projected[iatom][key][:, iorbital])
                temp_atom.append(temp_spin)
            ret.append([temp_atom])
        return ret

    @property
    def kpoints(self):
        """
        Returns the kpoints used in the calculation in form of a pychemia.core.KPoints object
        
        Returns
        -------
        np.ndarray
            Returns the kpoints used in the calculation 
            in form of a pychemia.core.KPoints object
        """

        if self.data["kpoints_info"]["mode"] == "listgenerated":
            kpoints = dict(
                mode="path", kvertices=self.data["kpoints_info"]["kpoint_vertices"]
            )
        else:
            kpoints = dict(
                mode=self.data["kpoints_info"]["mode"].lower(),
                grid=self.data["kpoints_info"]["kgrid"],
                shifts=self.data["kpoints_info"]["user_shift"],
            )
        return kpoints

    @property
    def kpoints_list(self):
        """
        Returns the dict of kpoints and weights used in the calculation in form of a pychemia.core.KPoints object
        
        Returns
        -------
        dict
            Returns a dict of kpoints information
            in form of a pychemia.core.KPoints object
        """
        return dict(
            mode="reduced",
            kpoints_list=self.data["kpoints"]["kpoints_list"],
            weights=self.data["kpoints"]["k_weights"],
        )

    @property
    def incar(self):
        """
        Returns the incar parameters used in the calculation as pychemia.code.vasp.VaspIncar object
        
        Returns
        -------
        Description
            Returns the incar parameters
        """
        return self.data["incar"]

    @property
    def vasp_parameters(self):
        """
        Returns all of the parameters vasp has used in this calculation
        """
        return self.data["vasp_params"]

    @property
    def potcar_info(self):
        """
        Returns the information about pseudopotentials(POTCAR) used in this calculation
        """
        return self.data["atom_info"]["atom_types"]

    @property
    def fermi(self):
        """
        Returns the fermi energy
        """
        return self.data["general"]["dos"]["efermi"]

    @property
    def species(self):
        """
        Returns the species in POSCAR
        """
        return self.initial_structure.species

    @property
    def structures(self):
        """
        Returns a list of pychemia.core.Structure representing all the ionic step structures
        """
        symbols = [x.strip() for x in self.data["atom_info"]["symbols"]]
        structures = []
        for ist in self.data["structures"]:

            st = Structure(
                atoms=symbols,
                fractional_coordinates=ist["reduced"],
                lattice=ist["cell"],
            )
            structures.append(st)
        return structures

    @property
    def structure(self):
        """
        crystal structure of the last step
        """
        return self.structures[-1]

    @property
    def forces(self):
        """
        Returns all the forces in ionic steps
        """
        return self.data["forces"]

    @property
    def initial_structure(self):
        """
        Returns the initial Structure as a pychemia structure
        """
        return self.structures[0]

    @property
    def final_structure(self):
        """
        Returns the final Structure as a pychemia structure
        """

        return self.structures[-1]

    @property
    def iteration_data(self):
        """
        Returns a list of information in each electronic and ionic step of calculation
        """
        return self.data["calculation"]

    @property
    def energies(self):
        """
        Returns a list of energies in each electronic and ionic step [ionic step,electronic step, energy]
        """
        scf_step = 0
        ion_step = 0
        double_counter = 1
        energies = []
        for calc in self.data["calculation"]:
            if "ewald" in calc["energy"]:
                if double_counter == 0:
                    double_counter += 1
                    scf_step += 1
                elif double_counter == 1:
                    double_counter = 0
                    ion_step += 1
                    scf_step = 1
            else:
                scf_step += 1
            energies.append([ion_step, scf_step, calc["energy"]["e_0_energy"]])
        return energies

    @property
    def last_energy(self):
        """
        Returns the last calculated energy of the system
        """
        return self.energies[-1][-1]

    @property
    def energy(self):
        """
        Returns the last calculated energy of the system
        """
        return self.last_energy

    @property
    def convergence_electronic(self):
        """
        Returns a boolian representing if the last electronic self-consistent
        calculation converged
        """
        ediff = self.vasp_parameters["electronic"]["EDIFF"]
        last_dE = abs(self.energies[-1][-1] - self.energies[-2][-1])
        if last_dE < ediff:
            return True
        else:
            return False

    @property
    def convergence_ionic(self):
        """
        Returns a boolian representing if the ionic part of the
        calculation converged
        """
        energies = np.array(self.energies)
        nsteps = len(np.unique(np.array(self.energies)[:, 0]))
        if nsteps == 1:
            print("This calculation does not have ionic steps")
            return True
        else:
            ediffg = self.vasp_parameters["ionic"]["EDIFFG"]
            if ediffg < 0:
                last_forces_abs = np.abs(np.array(self.forces[-1]))
                return not (np.any(last_forces_abs > abs(ediffg)))
            else:
                last_ionic_energy = energies[(
                    energies[:, 0] == nsteps)][-1][-1]
                penultimate_ionic_energy = energies[(energies[:, 0] == (nsteps - 1))][
                    -1
                ][-1]
                last_dE = abs(last_ionic_energy - penultimate_ionic_energy)
                if last_dE < ediffg:
                    return True
        return False

    @property
    def convergence(self):
        """
        Returns a boolian representing if the the electronic self-consistent
        and ionic calculation converged
        """
        return self.convergence_electronic and self.convergence_ionic

    @property
    def is_finished(self):
        """
        Always returns True, need to fix this according to reading the xml as if the calc is
        not finished we will have errors in xml parser
        """
        # if vasprun.xml is read the calculation is finished
        return True

    def text_to_bool(self, text):
        """boolians in vaspxml are stores as T or F in str format, this function coverts them to python boolians """
        text = text.strip(" ")
        if text == "T" or text == ".True." or text == ".TRUE.":
            return True
        else:
            return False

    def conv(self, ele, _type):
        """This function converts the xml text to the type specified in the attrib of xml tree """

        if _type == "string":
            return ele.strip()
        elif _type == "int":
            return int(ele)
        elif _type == "logical":
            return self.text_to_bool(ele)
        elif _type == "float":
            if "*" in ele:
                return np.nan
            else:
                return float(ele)

    def get_varray(self, xml_tree):
        """Returns an array for each varray tag in vaspxml """
        ret = []
        for ielement in xml_tree:
            ret.append([float(x) for x in ielement.text.split()])
        return ret

    def get_params(self, xml_tree, dest):
        """dest should be a dictionary
        This function is recurcive #check spelling"""
        for ielement in xml_tree:
            if ielement.tag == "separator":
                dest[ielement.attrib["name"].strip()] = {}
                dest[ielement.attrib["name"].strip()] = self.get_params(
                    ielement, dest[ielement.attrib["name"]]
                )
            else:
                if "type" in ielement.attrib:
                    _type = ielement.attrib["type"]
                else:
                    _type = "float"
                if ielement.text is None:
                    dest[ielement.attrib["name"].strip()] = None

                elif len(ielement.text.split()) > 1:
                    dest[ielement.attrib["name"].strip()] = [
                        self.conv(x, _type) for x in ielement.text.split()
                    ]
                else:
                    dest[ielement.attrib["name"].strip()] = self.conv(
                        ielement.text, _type
                    )

        return dest

    def get_structure(self, xml_tree):
        """Returns a dictionary of the structure """
        ret = {}
        for ielement in xml_tree:
            if ielement.tag == "crystal":
                for isub in ielement:
                    if isub.attrib["name"] == "basis":
                        ret["cell"] = self.get_varray(isub)
                    elif isub.attrib["name"] == "volume":
                        ret["volume"] = float(isub.text)
                    elif isub.attrib["name"] == "rec_basis":
                        ret["rec_cell"] = self.get_varray(isub)
            elif ielement.tag == "varray":
                if ielement.attrib["name"] == "positions":
                    ret["reduced"] = self.get_varray(ielement)
        return ret

    def get_scstep(self, xml_tree):
        """This function extracts the self-consistent step information """
        scstep = {"time": {}, "energy": {}}
        for isub in xml_tree:
            if isub.tag == "time":
                scstep["time"][isub.attrib["name"]] = [
                    float(x) for x in isub.text.split()
                ]
            elif isub.tag == "energy":
                for ienergy in isub:
                    scstep["energy"][ienergy.attrib["name"]
                                     ] = float(ienergy.text)
        return scstep

    def get_set(self, xml_tree, ret):
        """ This function will extract any element taged set recurcively"""
        if xml_tree[0].tag == "r":
            ret[xml_tree.attrib["comment"]] = self.get_varray(xml_tree)
            return ret
        else:
            ret[xml_tree.attrib["comment"]] = {}
            for ielement in xml_tree:

                if ielement.tag == "set":
                    ret[xml_tree.attrib["comment"]
                        ][ielement.attrib["comment"]] = {}
                    ret[xml_tree.attrib["comment"]][
                        ielement.attrib["comment"]
                    ] = self.get_set(
                        ielement,
                        ret[xml_tree.attrib["comment"]
                            ][ielement.attrib["comment"]],
                    )
            return ret

    def get_general(self, xml_tree, ret):
        """ This function will parse any element in calculatio other than the structures, scsteps"""
        if "dimension" in [x.tag for x in xml_tree]:
            ret["info"] = []
            ret["data"] = {}
            for ielement in xml_tree:
                if ielement.tag == "field":
                    ret["info"].append(ielement.text.strip(" "))
                elif ielement.tag == "set":
                    for iset in ielement:
                        ret["data"] = self.get_set(iset, ret["data"])
            return ret
        else:
            for ielement in xml_tree:
                if ielement.tag == "i":
                    if "name" in ielement.attrib:
                        if ielement.attrib["name"] == "efermi":
                            ret["efermi"] = float(ielement.text)
                    continue
                ret[ielement.tag] = {}
                ret[ielement.tag] = self.get_general(
                    ielement, ret[ielement.tag])
            return ret

    def parse_vasprun(self, vasprun):
        tree = ET.parse(vasprun)
        root = tree.getroot()

        calculation = []
        structures = []
        forces = []
        stresses = []
        orbital_magnetization = {}
        run_info = {}
        incar = {}
        general = {}
        kpoints_info = {}
        vasp_params = {}
        kpoints_list = []
        k_weights = []
        atom_info = {}
        for ichild in root:

            if ichild.tag == "generator":
                for ielement in ichild:
                    run_info[ielement.attrib["name"]] = ielement.text

            elif ichild.tag == "incar":
                incar = self.get_params(ichild, incar)

            # Skipping 1st structure which is primitive cell
            elif ichild.tag == "kpoints":

                for ielement in ichild:
                    if ielement.items()[0][0] == "param":
                        kpoints_info["mode"] = ielement.items()[0][1]
                        if kpoints_info["mode"] == "listgenerated":
                            kpoints_info["kpoint_vertices"] = []
                            for isub in ielement:

                                if isub.attrib == "divisions":
                                    kpoints_info["ndivision"] = int(isub.text)
                                else:
                                    if len(isub.text.split()) != 3:
                                        continue
                                    kpoints_info["kpoint_vertices"].append(
                                        [float(x) for x in isub.text.split()]
                                    )
                        else:
                            for isub in ielement:
                                if isub.attrib["name"] == "divisions":
                                    kpoints_info["kgrid"] = [
                                        int(x) for x in isub.text.split()
                                    ]
                                elif isub.attrib["name"] == "usershift":
                                    kpoints_info["user_shift"] = [
                                        float(x) for x in isub.text.split()
                                    ]
                                elif isub.attrib["name"] == "genvec1":
                                    kpoints_info["genvec1"] = [
                                        float(x) for x in isub.text.split()
                                    ]
                                elif isub.attrib["name"] == "genvec2":
                                    kpoints_info["genvec2"] = [
                                        float(x) for x in isub.text.split()
                                    ]
                                elif isub.attrib["name"] == "genvec3":
                                    kpoints_info["genvec3"] = [
                                        float(x) for x in isub.text.split()
                                    ]
                                elif isub.attrib["name"] == "shift":
                                    kpoints_info["shift"] = [
                                        float(x) for x in isub.text.split()
                                    ]

                    elif ielement.items()[0][1] == "kpointlist":
                        for ik in ielement:
                            kpoints_list.append([float(x)
                                                 for x in ik.text.split()])
                        kpoints_list = array(kpoints_list)
                    elif ielement.items()[0][1] == "weights":
                        for ik in ielement:
                            k_weights.append(float(ik.text))
                        k_weights = array(k_weights)

            # Vasp Parameters
            elif ichild.tag == "parameters":
                vasp_params = self.get_params(ichild, vasp_params)

            # Atom info
            elif ichild.tag == "atominfo":

                for ielement in ichild:
                    if ielement.tag == "atoms":
                        atom_info["natom"] = int(ielement.text)
                    elif ielement.tag == "types":
                        atom_info["nspecies"] = int(ielement.text)
                    elif ielement.tag == "array":
                        if ielement.attrib["name"] == "atoms":
                            for isub in ielement:
                                if isub.tag == "set":
                                    atom_info["symbols"] = []
                                    for isym in isub:
                                        atom_info["symbols"].append(
                                            isym[0].text)
                        elif ielement.attrib["name"] == "atomtypes":
                            atom_info["atom_types"] = {}
                            for isub in ielement:
                                if isub.tag == "set":
                                    for iatom in isub:
                                        atom_info["atom_types"][iatom[1].text] = {}
                                        atom_info["atom_types"][iatom[1].text][
                                            "natom_per_specie"
                                        ] = int(iatom[0].text)
                                        atom_info["atom_types"][iatom[1].text][
                                            "mass"
                                        ] = float(iatom[2].text)
                                        atom_info["atom_types"][iatom[1].text][
                                            "valance"
                                        ] = float(iatom[3].text)
                                        atom_info["atom_types"][iatom[1].text][
                                            "pseudopotential"
                                        ] = iatom[4].text.strip()

            elif ichild.tag == "structure":
                if ichild.attrib["name"] == "initialpos":
                    initial_pos = self.get_structure(ichild)
                elif ichild.attrib["name"] == "finalpos":
                    final_pos = self.get_structure(ichild)

            elif ichild.tag == "calculation":
                for ielement in ichild:
                    if ielement.tag == "scstep":
                        calculation.append(self.get_scstep(ielement))
                    elif ielement.tag == "structure":
                        structures.append(self.get_structure(ielement))
                    elif ielement.tag == "varray":
                        if ielement.attrib["name"] == "forces":
                            forces.append(self.get_varray(ielement))
                        elif ielement.attrib["name"] == "stress":
                            stresses.append(self.get_varray(ielement))

                    # elif ielement.tag == 'eigenvalues':
                    #     for isub in ielement[0] :
                    #         if isub.tag == 'set':
                    #             for iset in isub :
                    #                 eigen_values[iset.attrib['comment']] = {}
                    #                 for ikpt in iset :
                    #                     eigen_values[iset.attrib['comment']][ikpt.attrib['comment']] = get_varray(ikpt)

                    elif ielement.tag == "separator":
                        if ielement.attrib["name"] == "orbital magnetization":
                            for isub in ielement:
                                orbital_magnetization[isub.attrib["name"]] = [
                                    float(x) for x in isub.text.split()
                                ]

                    # elif ielement.tag == 'dos':
                    #     for isub in ielement :
                    #         if 'name' in isub.attrib:
                    #             if isub.attrib['name'] == 'efermi' :
                    #                 dos['efermi'] = float(isub.text)
                    #             else :
                    #                 dos[isub.tag] = {}
                    #                 dos[isub.tag]['info'] = []
                    #               for iset in isub[0]  :
                    #                   if iset.tag == 'set' :
                    #                       for isub_set in iset:
                    #                           dos[isub.tag] = get_set(isub_set,dos[isub.tag])
                    #                   elif iset.tag == 'field' :
                    #                       dos[isub.tag]['info'].append(iset.text.strip(' '))
                    else:
                        general[ielement.tag] = {}
                        general[ielement.tag] = self.get_general(
                            ielement, general[ielement.tag]
                        )
            # NEED TO ADD ORBITAL MAGNETIZATION

        return {
            "calculation": calculation,
            "structures": structures,
            "forces": forces,
            "run_info": run_info,
            "incar": incar,
            "general": general,
            "kpoints_info": kpoints_info,
            "vasp_params": vasp_params,
            "kpoints": {"kpoints_list": kpoints_list, "k_weights": k_weights},
            "atom_info": atom_info,
        }

    def __contains__(self, x):
        return x in self.variables

    def __getitem__(self, x):
        return self.variables.__getitem__(x)

    def __iter__(self):
        return self.variables.__iter__()

    def __len__(self):
        return self.variables.__len__()<|MERGE_RESOLUTION|>--- conflicted
+++ resolved
@@ -18,7 +18,6 @@
 
 
 class Outcar(collections.abc.Mapping):
-<<<<<<< HEAD
     """
     A class to parse the OUTCAR
 
@@ -27,11 +26,8 @@
     filename : str, optional
         The OURCAR filename, by default "OUTCAR"
     """
-    def __init__(self, filename="OUTCAR"):
+    def __init__(self, filename: Union[str, Path] = "OUTCAR"):
         
-=======
-    def __init__(self, filename: Union[str, Path] = "OUTCAR"):
->>>>>>> ee936531
         self.variables = {}
         self.filename = filename
 
@@ -180,7 +176,6 @@
 
 
 class Poscar(collections.abc.Mapping):
-<<<<<<< HEAD
     """
     A class to parse the POSCAR file
 
@@ -189,11 +184,8 @@
     filename : str, optional
         The POSCAR filename, by default "POSCAR"
     """
-    def __init__(self, filename="POSCAR",rotations = None):
+    def __init__(self, filename: Union[str, Path] = "POSCAR",rotations = None):
         
-=======
-    def __init__(self, filename: Union[str, Path] = "POSCAR"):
->>>>>>> ee936531
         self.variables = {}
         self.filename = filename
         self.atoms, self.coordinates, self.lattice = self._parse_poscar()
@@ -279,7 +271,6 @@
 
 
 class Kpoints(collections.abc.Mapping):
-<<<<<<< HEAD
     """
     A class to parse the KPOINTS file
 
@@ -291,13 +282,10 @@
         A boolean vlaue to determine if the kpioints has time reversal symmetry, 
         by default True
     """
-    def __init__(self, filename="KPOINTS", has_time_reversal=True):
-        
-=======
     def __init__(self,
                  filename: Union[str, Path] = "KPOINTS",
                  has_time_reversal: bool = True):
->>>>>>> ee936531
+        
         self.variables = {}
         self.filename = filename
         self.file_str = None
@@ -470,23 +458,13 @@
         """
     def __init__(
         self,
-<<<<<<< HEAD
-        filename:str="PROCAR",
+        filename:str: Union[str, Path] = "PROCAR",
         structure:Structure=None,
         reciprocal_lattice:np.ndarray=None,
         kpath:KPath=None,
         kpoints:np.ndarray=None,
         efermi:float=None,
         interpolation_factor:float=1,
-=======
-        filename: Union[str, Path] = "PROCAR",
-        structure=None,
-        reciprocal_lattice=None,
-        kpath=None,
-        kpoints=None,
-        efermi=None,
-        interpolation_factor=1,
->>>>>>> ee936531
     ):
         
         self.variables = {}
