--- conflicted
+++ resolved
@@ -7,23 +7,22 @@
 import re
 from pathlib import Path
 from typing import List, Optional, Tuple, Union
+
+import numpy as np
 import numpy.typing as npt
-import numpy as np
-
-<<<<<<< HEAD
+
 from pyprocar.core.dos import DensityOfStates
 from pyprocar.core.ebs import ElectronicBandStructure
 from pyprocar.core.kpoints import KPath
 from pyprocar.core.structure import Structure
 from pyprocar.io.base import BaseParser
-=======
->>>>>>> c0eb20e1
-
+
+from .. import utils
 from ..core.dos import DensityOfStates
 from ..core.ebs import ElectronicBandStructure
 from ..core.kpath import KPath
 from ..core.structure import Structure
-from .. import utils
+
 HARTREE_TO_EV = 27.211386245988
 FLOAT = r"[-+]?(?:\d+\.\d*|\.\d+|\d+)(?:[Ee][-+]?\d+)?"
 float_re = re.compile(FLOAT)
@@ -48,7 +47,6 @@
     return X[:, 0], X[:, 1]
 
 
-<<<<<<< HEAD
 class ElkParser(BaseParser):
     def __init__(self, dirpath: Union[str, Path], elk_in_filepath: Union[str, Path] = "elk.in", kdirect: bool = True):
         super().__init__(dirpath)
@@ -56,15 +54,8 @@
         self.elk_in_filepath = self.dirpath / elk_in_filepath.name
         
         # elk specific input parameters
-        self.elkin_filepath = self.elk_in_filepath
-=======
-class ElkParser:
-
-    def __init__(self, dir_path: Union[str, Path], kdirect: bool = True):
-        # elk specific input parameters
-        self.dir_path = Path(dir_path)
-        self.elkin_filepath = self.dir_path / "elk.in"
->>>>>>> c0eb20e1
+        self.dirpath = Path(dirpath)
+        self.elkin_filepath = self.dirpath / "elk.in"
         self.filepaths = []
         self.elkin = None
         self.nbands = None
@@ -171,7 +162,6 @@
         # remove indices and total from iorb.
         return self.spd[:, :, :, 1:-1]
 
-<<<<<<< HEAD
     @property
     def tasks(self):
         """
@@ -217,8 +207,6 @@
             self.composition[ispc[0]] = int(ispc[1])
         return (self.atoms, self.frac_coords, self.lattice)
 
-=======
->>>>>>> c0eb20e1
     def _read_kpoints_info(self):
 
         self.nkpoints = int(re.findall(
@@ -519,24 +507,14 @@
         # We add it back here.
         energies += self.fermi
 
-<<<<<<< HEAD
         self._dos = DensityOfStates(energies, dos_total, self.fermi, dos_projected)
         return self._dos
-=======
-        self.dos = DensityOfStates(
-            energies, dos_total, self.fermi, dos_projected)
-        return self.dos
->>>>>>> c0eb20e1
 
     def _read_fermi(self):
         """
         Returns the fermi energy read from FERMI.OUT
         """
-<<<<<<< HEAD
         with open(self.dirpath / "fermi.OUT", "r") as rf:
-=======
-        with open(self.dir_path / "EFERMI.OUT", "r") as rf:
->>>>>>> c0eb20e1
             self.fermi = float(rf.readline().split()[0]) * HARTREE_TO_EV
         return self.fermi
 
