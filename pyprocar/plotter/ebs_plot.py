__author__ = "Pedram Tavadze and Logan Lang"
__maintainer__ = "Pedram Tavadze and Logan Lang"
__email__ = "petavazohi@mail.wvu.edu, lllang@mix.wvu.edu"
__date__ = "March 31, 2020"

import json
import logging
from typing import List

import matplotlib as mpl
import matplotlib.patches as mpatches
import matplotlib.pyplot as plt
import numpy as np
import pandas as pd
from matplotlib.collections import LineCollection
from matplotlib.ticker import MultipleLocator

from pyprocar.core import ElectronicBandStructure, KPath

logger = logging.getLogger(__name__)

class EBSPlot:
    """
    A class to plot an electronic band structure.

    Parameters
    ----------
    ebs : ElectronicBandStructure
        An electronic band structure object pyprocar.core.ElectronicBandStructure.
    kpath : KPath, optional
        A kpath object pyprocar.core.KPath. The default is None.
    ax : mpl.axes.Axes, optional
        A matplotlib Axes object. If provided the plot will be located at that ax.
        The default is None.
    spin : List[int], optional
        A list of the spins
        The default is None.

    Returns
    -------
    None.

    """

    def __init__(
        self,
        ebs: ElectronicBandStructure,
        kpath: KPath = None,
        ax: mpl.axes.Axes = None,
        spins: List[int] = None,
        kdirect: bool = True,
        config=None,
    ):
        self.config = config

        self.ebs = ebs
        self.kpath = kpath
        self.spins = spins
        self.kdirect = kdirect

        self.values_dict = {}

        if self.spins is None:
            self.spins = range(self.ebs.n_spins)
        self.n_spins = len(self.spins)
        if self.ebs.is_non_collinear:
            self.spins = [0]
        self.handles = []

        figsize = tuple(self.config.figure_size)
        if ax is None:
            self.fig = plt.figure(figsize=figsize)
            self.ax = self.fig.add_subplot(111)
        else:
            self.fig = plt.gcf()
            self.ax = ax

        logger.info("___Initializing EBSPlot___")

        logger.debug("Kpath: %s", self.kpath)
        logger.debug("Non-collinear: %s", self.ebs.is_non_collinear)
        logger.debug("Spins: %s", self.spins)
        logger.debug("Kdirect: %s", self.kdirect)
        logger.debug("Config: %s", self.config)
        logger.debug("EBS: %s", self.ebs)

        # need to initiate kpath if kpath is not defined.
        if self.kpath is None:
            self.x = np.arange(0, self.ebs.kpoints.shape[0]).reshape(-1)

        else:
            self.x = self.kpath.get_distances(as_segments=False)

        self._initiate_plot_args()

        return None

    def _initiate_plot_args(self):
        """Helper method to initialize the plot options"""
        self.set_xticks()
        self.set_yticks()
        self.set_xlabel()
        self.set_ylabel()
        self.set_xlim()
        self.set_ylim()

<<<<<<< HEAD
=======
    def _get_x(self):
        """
        Provides the x axis data of the plots

        Returns
        -------
        np.ndarray
            x-axis data.

        """
        logger.info("___Getting x values___")
        self.values_dict[f"k_current"] = []
        pos = 0
        if self.kpath is not None and self.kpath.nsegments == len(self.kpath.ngrids):
            logger.info(
                "Kpath exists and nsegments == ngrids. Creating path from kpath"
            )
            logger.debug(f"ngrids: {self.kpath.ngrids}")
            logger.debug(f"nsegments: {self.kpath.nsegments}")
            
            k_current = None
            for isegment in range(self.kpath.nsegments):
                kstart, kend = self.kpath.special_kpoints[isegment]
                if self.kdirect is False:
                    kstart = np.dot(self.ebs.reciprocal_lattice, kstart)
                    kend = np.dot(self.ebs.reciprocal_lattice, kend)

                distance = np.linalg.norm(kend - kstart)
                if isegment == 0:
                    x = np.linspace(pos, pos + distance, self.kpath.ngrids[isegment])
                    k_current = kstart
                    self.values_dict[f"k_current"].append(k_current.tolist())
                else:
                    x = np.append(
                        x,
                        np.linspace(pos, pos + distance, self.kpath.ngrids[isegment]),
                        axis=0,
                    )

                k_unit_dir = (kend - kstart) / distance
                for i in range(x.shape[0]):
                    k_current += k_unit_dir * distance
                    self.values_dict[f"k_current"].append(k_current.tolist())

                pos += distance
        else:
            logger.info(
                "Kpath does not exist or nsegments != ngrids. Creating x from kpoints"
            )

            x = np.arange(0, self.ebs.kpoints.shape[0])

        return np.array(x).reshape(
            -1,
        )

>>>>>>> 18f93fc1
    def plot_bands(self):
        """
        Plot the plain band structure.

        Returns
        -------
        None.

        """
        values_dict = {}

        for ispin in self.spins:
            if len(self.spins) == 1:
                color = self.config.color
            else:
                color = self.config.spin_colors[ispin]

            for iband in range(self.ebs.n_bands):
                handle = self.ax.plot(
                    self.x,
                    self.ebs.bands[:, iband, ispin],
                    color=color,
                    alpha=self.config.opacity[ispin],
                    linestyle=self.config.linestyle[ispin],
                    label=self.config.label[ispin],
                    linewidth=self.config.linewidth[ispin],
                )
                self.handles.append(handle)

                band_name = f"band-{iband}_spinChannel-{str(ispin)}"
                values_dict[f"bands_{band_name}"] = self.ebs.bands[:, iband, ispin]

        values_dict["kpath_values"] = self.x
        values_dict["kpath_tick_names"] = []
        for i, x in enumerate(self.x):
            tick_name = ""
            if self.kpath is not None:
                for i_tick, tick_position in enumerate(self.kpath.tick_positions):
                    if i == tick_position:
                        tick_name = self.kpath.tick_names[i_tick]
                values_dict["kpath_tick_names"].append(tick_name)
        self.values_dict = values_dict

    def plot_scatter(
        self,
        width_mask: np.ndarray = None,
        color_mask: np.ndarray = None,
        spins: List[int] = None,
        width_weights: np.ndarray = None,
        color_weights: np.ndarray = None,
        labels=None,
    ):
        """A method to plot a scatter plot

        Parameters
        ----------
        width_mask : np.ndarray, optional
            The width mask, by default None
        color_mask : np.ndarray, optional
            The color mask, by default None
        spins : List[int], optional
            A list of spins, by default None
        width_weights : np.ndarray, optional
            The width weight of each point, by default None
        color_weights : np.ndarray, optional
            The color weights at each point, by default None
        """
        values_dict = {}

        if spins is None:
            spins = range(self.ebs.n_spins)
        if self.ebs.is_non_collinear:
            spins = [0]

        if width_weights is None:
            width_weights = np.ones_like(self.ebs.bands)
            markersize = self.config.markersize
        else:
            markersize = [l * 30 for l in self.config.markersize]

        if width_mask is not None or color_mask is not None:
            if width_mask is not None:
                mbands = np.ma.masked_array(
                    self.ebs.bands, np.abs(width_weights) < width_mask
                )
            if color_mask is not None:
                mbands = np.ma.masked_array(
                    self.ebs.bands, np.abs(color_weights) < color_mask
                )
        else:
            # Faking a mask, all elemtnet are included
            mbands = np.ma.masked_array(self.ebs.bands, False)

        if color_weights is not None:
            vmin = self.config.clim[0]
            vmax = self.config.clim[1]
            if vmin is None:
                # only the actual spin values are to be used (i.e. we
                # are plotting the density, then negative values from
                # spin projections are nonsense )
                vmin = color_weights[:, :, spins].min()
            if vmax is None:
                vmax = color_weights[:, :, spins].max()

        for ispin in spins:
            for iband in range(self.ebs.n_bands):
                if len(self.spins) == 1:
                    color = self.config.color
                else:
                    color = self.config.spin_colors[ispin]
                if color_weights is None:
                    sc = self.ax.scatter(
                        self.x,
                        mbands[:, iband, ispin],
                        c=color,
                        s=width_weights[:, iband, ispin] * markersize[ispin],
                        # edgecolors="none",
                        linewidths=self.config.linewidth[ispin],
                        cmap=self.config.cmap,
                        vmin=vmin,
                        vmax=vmax,
                        marker=self.config.marker[ispin],
                        alpha=self.config.opacity[ispin],
                    )
                else:
                    sc = self.ax.scatter(
                        self.x,
                        mbands[:, iband, ispin],
                        c=color_weights[:, iband, ispin],
                        s=width_weights[:, iband, ispin] * markersize[ispin],
                        # edgecolors="none",
                        linewidths=self.config.linewidth[ispin],
                        cmap=self.config.cmap,
                        vmin=vmin,
                        vmax=vmax,
                        marker=self.config.marker[ispin],
                        alpha=self.config.opacity[ispin],
                    )

                band_name = f"band-{iband}_spinChannel-{str(ispin)}"
                values_dict[f"bands__{band_name}"] = self.ebs.bands[:, iband, ispin]
                projection_name = labels[0]
                if color_weights is not None:
                    values_dict[f"projections__{projection_name}__{band_name}"] = (
                        color_weights[:, iband, ispin]
                    )

        if self.config.plot_color_bar and color_weights is not None:
            self.cb = self.fig.colorbar(sc, ax=self.ax)

        values_dict["kpath_values"] = self.x
        tick_names = []
        for i, x in enumerate(self.x):
            tick_name = ""
            if self.kpath is not None:
                for i_tick, tick_position in enumerate(self.kpath.tick_positions):
                    if i == tick_position:
                        tick_name = self.kpath.tick_names[i_tick]
                tick_names.append(tick_name)
        values_dict["kpath_tick_names"] = tick_names

        self.values_dict = values_dict

    def plot_parameteric(
        self,
        spins: List[int] = None,
        width_mask: np.ndarray = None,
        color_mask: np.ndarray = None,
        width_weights: np.ndarray = None,
        color_weights: np.ndarray = None,
        elimit: List[float] = None,
        labels=None,
    ):
        """A method to plot a scatter plot

        Parameters
        ----------
        spins : List[int], optional
            A list of spins, by default None
        width_mask : np.ndarray, optional
            The width mask, by default None
        color_mask : np.ndarray, optional
            The color mask, by default None
        width_weights : np.ndarray, optional
            The width weight of each point, by default None
        color_weights : np.ndarray, optional
            The color weights at each point, by default None
        elimit : List[float], optional
            Energy range to plot. Only useful if the band index is written
        """
        values_dict = {}
        if labels is None:
            labels = [""]

        # if there is only a single k-point the method for atomic
        # levels will be called to fake another kpoint and then
        # exit. `plot_atomic_levels` will invoke this method again to
        # get the actual plot
        if len(self.x) == 1:
            self.plot_atomic_levels(
                color_weights=color_weights,
                width_weights=width_weights,
                color_mask=color_mask,
                width_mask=width_mask,
                spins=spins,
                elimit=elimit,
            )
            return

        if width_weights is None:
            width_weights = np.ones_like(self.ebs.bands)
            linewidth = self.config.linewidth
        else:
            linewidth = [l * 5 for l in self.config.linewidth]

        if spins is None:
            spins = range(self.ebs.n_spins)
        if self.ebs.is_non_collinear:
            spins = [0]

        if width_mask is not None or color_mask is not None:
            if width_mask is not None:
                logger.info(f"___Applying width mask___")
                mbands = np.ma.masked_array(
                    self.ebs.bands,
                    np.abs(width_weights) < width_mask,
                )
            if color_mask is not None:
                logger.info(f"___Applying color mask___")
                mbands = np.ma.masked_array(
                    self.ebs.bands,
                    np.abs(color_weights) < color_mask,
                )
        else:
            # Faking a mask, all elemtnet are included
            logger.info(f"___No mask applied___")
            mbands = np.ma.masked_array(self.ebs.bands, False)
        if color_weights is not None:
            vmin = self.config.clim[0]
            vmax = self.config.clim[1]
            if vmin is None:
                vmin = color_weights[:, :, spins].min()
            if vmax is None:
                vmax = color_weights[:, :, spins].max()
            norm = mpl.colors.Normalize(vmin, vmax)

        for ispin in spins:
            for iband in range(self.ebs.n_bands):
                if len(self.spins) == 1:
                    color = self.config.color
                else:
                    color = self.config.spin_colors[ispin]
                points = np.array([self.x, mbands[:, iband, ispin]]).T.reshape(-1, 1, 2)
                segments = np.concatenate([points[:-1], points[1:]], axis=1)

                # this is to delete the segments on the high sym points
                x = self.x
                # segments = np.delete(
                #     segments, np.where(x[1:] == x[:-1])[0], axis=0)
                if color_weights is None:
                    lc = LineCollection(
                        segments, colors=color, linestyle=self.config.linestyle[ispin]
                    )
                else:
                    lc = LineCollection(
                        segments, cmap=plt.get_cmap(self.config.cmap), norm=norm
                    )
                    lc.set_array(color_weights[:, iband, ispin])
                lc.set_linewidth(width_weights[:, iband, ispin] * linewidth[ispin])
                lc.set_linestyle(self.config.linestyle[ispin])
                handle = self.ax.add_collection(lc)

                band_name = f"band-{iband}_spinChannel-{str(ispin)}"
                projection_name = labels[0]
                values_dict[f"bands__{band_name}"] = self.ebs.bands[:, iband, ispin]
                if color_weights is not None:
                    values_dict[f"projections__{projection_name}__{band_name}"] = (
                        color_weights[:, iband, ispin]
                    )
            # if color_weights is not None:
            #     handle.set_color(color_map[iweight][:-1].lower())
            handle.set_linewidth(linewidth)

            # mpatches.Patch(color='red', label='The red data')
            self.handles.append(mpatches.Patch(color="red", label="The red data"))

        if self.config.plot_color_bar and color_weights is not None:
            self.cb = self.fig.colorbar(lc, ax=self.ax)

        values_dict["kpath_values"] = self.x
        tick_names = []
        for i, x in enumerate(self.x):
            tick_name = ""
            if self.kpath is not None:
                for i_tick, tick_position in enumerate(self.kpath.tick_positions):
                    if i == tick_position:
                        tick_name = self.kpath.tick_names[i_tick]
                tick_names.append(tick_name)
        values_dict["kpath_tick_names"] = tick_names
        self.values_dict = values_dict

    def plot_parameteric_overlay(
        self,
        spins: List[int] = None,
        weights: np.ndarray = None,
        labels: str = None,
    ):
        """A method to plot the parametric overlay

        Parameters
        ----------
        spins : List[int], optional
            A list of spins, by default None
        weights : np.ndarray, optional
            The weights of each point, by default None
        """
        values_dict = {}
        if labels is None:
            labels = [""]

        linewidth = [l * 7 for l in self.config.linewidth]
        if type(self.config.cmap) is str:
            color_map = ["Reds", "Blues", "Greens", "Purples", "Oranges", "Greys"]
        else:
            color_map = self.config.cmap
        if spins is None:
            spins = range(self.ebs.n_spins)
        if self.ebs.is_non_collinear:
            spins = [0]

        for iweight, weight in enumerate(weights):
            cmap = plt.get_cmap(color_map[iweight])
            vmin = self.config.clim[0]
            vmax = self.config.clim[1]
            if vmin is None:
                vmin = 0
            if vmax is None:
                vmax = 1
            norm = mpl.colors.Normalize(vmin, vmax)
            for ispin in spins:
                # plotting
                for iband in range(self.ebs.n_bands):
                    points = np.array(
                        [self.x, self.ebs.bands[:, iband, ispin]]
                    ).T.reshape(-1, 1, 2)
                    segments = np.concatenate([points[:-1], points[1:]], axis=1)
                    # this is to delete the segments on the high sym points
                    x = self.x
                    segments = np.delete(segments, np.where(x[1:] == x[:-1])[0], axis=0)
                    lc = LineCollection(
                        segments,
                        cmap=cmap,
                        norm=norm,
                        alpha=self.config.opacity[ispin],
                    )
                    lc.set_array(weight[:, iband, ispin])
                    lc.set_linewidth(weight[:, iband, ispin] * linewidth[ispin])

                    self.ax.add_collection(lc)

                    band_name = f"band-{iband}_spinChannel-{str(ispin)}"
                    projection_name = labels[iweight]
                    values_dict[f"bands__{band_name}"] = self.ebs.bands[:, iband, ispin]
                    if weights is not None:
                        values_dict[f"projections__{projection_name}__{band_name}"] = (
                            weight[:, iband, ispin]
                        )

            self.handles.append(
                mpatches.Patch(
                    color=color_map[iweight][:-1].lower(), label=labels[iweight]
                )
            )

            if self.config.plot_color_bar:
                self.cb = self.fig.colorbar(lc, ax=self.ax)

        values_dict["kpath_values"] = self.x
        tick_names = []
        for i, x in enumerate(self.x):
            tick_name = ""
            if self.kpath is not None:
                for i_tick, tick_position in enumerate(self.kpath.tick_positions):
                    if i == tick_position:
                        tick_name = self.kpath.tick_names[i_tick]
                tick_names.append(tick_name)
        values_dict["kpath_tick_names"] = tick_names
        self.values_dict = values_dict

    def plot_atomic_levels(
        self,
        spins: List[int] = None,
        width_mask: np.ndarray = None,
        color_mask: np.ndarray = None,
        width_weights: np.ndarray = None,
        color_weights: np.ndarray = None,
        elimit: List[float] = None,
        labels=None,
    ):
        """A method to plot a scatter plot

        Parameters
        ----------
        spins : List[int], optional
            A list of spins, by default None
        width_mask : np.ndarray, optional
            The width mask, by default None
        color_mask : np.ndarray, optional
            The color mask, by default None
        width_weights : np.ndarray, optional
            The width weight of each point, by default None
        color_weights : np.ndarray, optional
            The color weights at each point, by default None
        elimit : List[float], optional
            The energy range to plot.
        """
        if labels is None:
            labels = [""]
        
        new_kpoints = np.vstack((self.ebs.kpoints, self.ebs.kpoints))
        self.ebs.update_points(new_kpoints)
        for prop_name, calc_name, gradient_order, prop_value in self.ebs.iter_properties():
            property = self.ebs.get_property(prop_name)
            property[calc_name, gradient_order] = np.vstack((self.ebs.bands, self.ebs.bands))
            
        # self.ebs._properties["bands"] = np.vstack((self.ebs.bands, self.ebs.bands))
        # self.ebs._properties["projected"] = np.vstack((self.ebs.projected, self.ebs.projected))
        # self.ebs._kpoints = np.vstack((self.ebs._kpoints, self.ebs._kpoints))
        # self.ebs._kpoints[0][-1] += 1
        self.x = np.arange(0, self.ebs.kpoints.shape[0]).reshape(-1)
        print("Atomic plot: bands.shape  :", self.ebs.bands.shape)
        print("Atomic plot: spd.shape    :", self.ebs.projected.shape)
        print("Atomic plot: kpoints.shape:", self.ebs.kpoints.shape)
        self.ax.xaxis.set_major_locator(plt.NullLocator())
        # labels on each band

        if elimit:
            emin, emax = elimit[0], elimit[1]
        else:
            emin, emax = np.min(self.ebs.bands), np.max(self.ebs.bands)
        # print('Energy range', emin, emax)

        if spins is None:
            spins = range(self.ebs.n_spins)
        if self.ebs.is_non_collinear:
            spins = [0]
        # cointainers for the bounding boxes of the text elements
        Nspin = len(spins)
        texts = []
        for ispin in spins:
            for i in range(len(self.ebs.bands[0, :, ispin])):
                energy = self.ebs.bands[0, i, ispin]
                if energy > emin and energy < emax:
                    txt = [0, energy, f"s-{ispin} : " + "b-" + str(i + 1)]
                    texts.append(txt)
        # sorting the texts
        texts.sort(key=lambda x: x[1])

        # I need to set the energy limits
        self.set_ylim(elimit)
        self.set_xlim()

        # knowing the text size
        txt = texts[-1]
        txt = plt.text(*txt)
        bbox = txt.get_window_extent()
        bbox_data = self.ax.transData.inverted().transform_bbox(bbox)
        w, h = bbox_data.width, bbox_data.height
        txt.remove()
        # print('Width, ', w, '. Height,', h)

        shift = 0
        txt = texts[0]
        self.ax.text(*txt)
        for i in range(1, len(texts)):
            txt = texts[i]
            last = texts[i - 1]
            y, y0 = txt[1], last[1]
            # if there there is vertical overlap
            if y < y0 + h:
                # print('overlap', y, y0+h)
                # I shift it laterally (the shift can be 0)
                shift += 1
                if shift == 2:
                    shift = 0

                txt[0] = txt[0] + w * 1.5 * shift
            else:
                shift = 0

            # print(txt)
            self.ax.text(*txt)

        self.plot_parameteric(
            color_weights=color_weights,
            width_weights=width_weights,
            color_mask=color_mask,
            width_mask=width_mask,
            spins=spins,
            labels=labels,
        )

    def set_xticks(
        self,
        tick_positions: List[int] = None,
        tick_names: List[str] = None,
        color: str = "black",
    ):
        """A method to set the x ticks

        Parameters
        ----------
        tick_positions : List[int], optional
            A list of tick positions, by default None
        tick_names : List[str], optional
            A list of tick names, by default None
        color : str, optional
            A color for the ticks, by default "black"
        """
        logger.info("___Setting x ticks___")
        logger.debug(
            "Setting x ticks:\n\tpositions=%s\n\tnames=%s\n\tcolor=%s",
            self.kpath.tick_positions if self.kpath is not None else tick_positions,
            self.kpath.tick_names if self.kpath is not None else tick_names,
            color,
        )

        if self.kpath is not None:
            if tick_positions is None:
                tick_positions = self.kpath.tick_positions
                logger.debug("Overriding default tick_positions: %s", tick_positions)
            if tick_names is None:
                tick_names = self.kpath.tick_names
                logger.debug("Overriding default tick_names: %s", tick_names)

        if tick_positions is not None:
            for ipos in tick_positions:
                self.ax.axvline(self.x[ipos], color=color)
            self.ax.set_xticks(self.x[tick_positions])

        if tick_names is not None:
            logger.debug(f"tick_names: {tick_names}")
            self.ax.set_xticklabels(tick_names)

        self.ax.tick_params(**self.config.major_x_tick_params)

    def set_yticks(
        self, major: float = None, minor: float = None, interval: List[float] = None
    ):
        """A method to set the y ticks

        Parameters
        ----------
        major : float, optional
            A float to set the major tick locator, by default None
        minor : float, optional
            A float to set the the minor tick Locator, by default None
        interval : List[float], optional
            The interval of the ticks, by default None
        """
        # if (major is None or minor is None):
        if interval is None:
            interval = (
                self.ebs.bands.min() - abs(self.ebs.bands.min()) * 0.1,
                self.ebs.bands.max() * 1.1,
            )

        interval = abs(interval[1] - interval[0])
        if interval < 30 and interval >= 20:
            major = 5
            minor = 1
        elif interval < 20 and interval >= 10:
            major = 4
            minor = 0.5
        elif interval < 10 and interval >= 5:
            major = 2
            minor = 0.2
        elif interval < 5 and interval >= 3:
            major = 1
            minor = 0.1
        elif interval < 3 and interval >= 1:
            major = 0.5
            minor = 0.1
        else:
            pass

        if self.config.multiple_locator_y_major_value is not None:
            major = self.config.multiple_locator_y_major_value
        if self.config.multiple_locator_y_minor_value is not None:
            minor = self.config.multiple_locator_y_minor_value

        if (
            self.config.major_y_locator is not None
            or self.config.minor_y_locator is not None
        ):
            if self.config.major_y_locator is not None:
                self.ax.yaxis.set_major_locator(self.config.major_y_locator)
            if self.config.minor_y_locator is not None:
                self.ax.yaxis.set_minor_locator(self.config.minor_y_locator)
        else:
            if major is not None:
                self.ax.yaxis.set_major_locator(MultipleLocator(major))
            if minor is not None:
                self.ax.yaxis.set_minor_locator(MultipleLocator(minor))

        self.ax.tick_params(**self.config.major_y_tick_params)
        self.ax.tick_params(**self.config.minor_y_tick_params)

    def set_xlim(
        self, interval: List[float] = None, ktick_interval: List[float] = None
    ):
        """A method to set the x limit

        Parameters
        ----------
        interval : List[float], optional
            A list containing the begining and the end of the interval, by default None
        """
        if interval is None:
            interval = (self.x[0], self.x[-1])
        if ktick_interval:
            ktick_start = ktick_interval[0]
            ktick_end = ktick_interval[1]
            interval = (self.x[ktick_start], self.x[ktick_end])

        self.ax.set_xlim(interval)

    def set_ylim(self, interval: List[float] = None):
        """A method to set the y limit

        Parameters
        ----------
        interval : List[float], optional
            A list containing the begining and the end of the interval, by default None
        """
        if interval is None:
            interval = (
                self.ebs.bands.min() - abs(self.ebs.bands.min()) * 0.1,
                self.ebs.bands.max() * 1.1,
            )
        self.ax.set_ylim(interval)

    def set_xlabel(self, label: str = None):
        """A method to set the x label

        Parameters
        ----------
        label : str, optional
            String fo the x label name, by default "K vector"
        """
        if label is None:
            label = self.config.x_label
            self.ax.set_xlabel(label, **self.config.x_label_params)

    def set_ylabel(self, label: str = r"E - E$_F$ (eV)"):
        """A method to set the y label

        Parameters
        ----------
        label : str, optional
            String fo the y label name, by default r"E - E$ (eV)"
        """
        self.ax.set_ylabel(label, **self.config.y_label_params)

    def set_title(self, title: str = "Band Structure"):
        """A method to set the title

        Parameters
        ----------
        title : str, optional
            String for the title, by default "Band Structure"
        """
        if self.config.title:
            self.ax.set_title(label=self.config.title, **self.config.title_params)

    def set_colorbar_title(self, title: str = None):
        """A method to set the title of the color bar

        Parameters
        ----------
        title : str, optional
            String for the title, by default "Atomic Orbital Projections"
        """
        if title:
            title = title
        else:
            title = self.config.colorbar_title
            
        if not hasattr(self, "cb"):
            return None

        if self.config.colorbar_tick_params:
            self.cb.ax.tick_params(**self.config.colorbar_tick_params)
        else:
            self.cb.ax.tick_params(labelsize=self.config.colorbar_tick_labelsize)

        if self.config.colorbar_label_params:
            self.cb.set_label(title, **self.config.colorbar_label_params)
        else:
            self.cb.set_label(
                title,
                size=self.config.colorbar_title_size,
                rotation=270,
                labelpad=self.config.colorbar_title_padding,
            )

    def legend(self, labels: List[str] = None):
        """A methdo to plot the legend

        Parameters
        ----------
        labels : List[str], optional
            A list of strings for the labels of each element for the legend, by default None
        """
        if labels == None:
            labels = self.config.label

        if self.config.legend:
            self.ax.legend(self.handles, labels)

    def draw_fermi(
        self,
        fermi_level: float = 0,
    ):
        """A method to draw the fermi line

        Parameters
        ----------
        fermi_level : str, optional
            The energy level to draw the line
        """
        self.ax.axhline(
            y=fermi_level,
            color=self.config.fermi_color,
            linestyle=self.config.fermi_linestyle,
            linewidth=self.config.fermi_linewidth,
        )

    def grid(self):
        """A method to plot a grid"""
        if self.config.grid:
            self.ax.grid(
                self.config.grid,
                which=self.config.grid_which,
                color=self.config.grid_color,
                linestyle=self.config.grid_linestyle,
                linewidth=self.config.grid_linewidth,
            )

    def show(self):
        """A method to show the plot"""
        plt.show()

    def save(self, filename: str = "bands.pdf"):
        """A method to save the plot

        Parameters
        ----------
        filename : str, optional
            A string for the file name, by default 'bands.pdf'
        """
        plt.savefig(filename, dpi=self.config.dpi, bbox_inches="tight")
        plt.clf()

    def export_data(self, filename):
        """
        This method will export the data to a csv file

        Parameters
        ----------
        filename : str
            The file name to export the data to

        Returns
        -------
        None
            None
        """
        possible_file_types = ["csv", "txt", "json", "dat"]
        file_type = filename.split(".")[-1]
        if file_type not in possible_file_types:
            raise ValueError(f"The file type must be {possible_file_types}")
        if self.values_dict is None:
            raise ValueError("The data has not been plotted yet")

        logger.info("___Exporting data to %s___", filename)

        values_dict = {}
        for key, value in self.values_dict.items():
            logger.debug(
                "Column: %s, Type: %s, Shape: %s", key, type(value), len(value)
            )

            if len(value) != 0:
                values_dict[key] = value

        column_names = list(values_dict.keys())
        sorted_column_names = [None] * len(column_names)
        index = 0
        for column_name in column_names:
            if "kpath_values" == column_name:
                sorted_column_names[index] = column_name
                index += 1
            if "kpath_tick_names" == column_name:
                sorted_column_names[index] = column_name
                index += 1
            if "k_current" == column_name:
                sorted_column_names[index] = column_name
                index += 1
        for ispin in range(2):
            for column_name in column_names:

                if "spinChannel-0" in column_name.split("_")[-1] and ispin == 0:
                    sorted_column_names[index] = column_name
                    index += 1
                if "spinChannel-1" in column_name.split("_")[-1] and ispin == 1:
                    sorted_column_names[index] = column_name
                    index += 1

        column_names.sort()
        if file_type == "csv":
            df = pd.DataFrame(values_dict)
            df.to_csv(filename, columns=sorted_column_names, index=False)
        elif file_type == "txt":
            df = pd.DataFrame(values_dict)
            df.to_csv(filename, columns=sorted_column_names, sep="\t", index=False)
        elif file_type == "json":
            with open(filename, "w") as outfile:
                for key, value in values_dict.items():
                    values_dict[key] = value.tolist()
                json.dump(values_dict, outfile)
        elif file_type == "dat":
            df = pd.DataFrame(values_dict)
            df.to_csv(filename, columns=sorted_column_names, sep=" ", index=False)<|MERGE_RESOLUTION|>--- conflicted
+++ resolved
@@ -104,8 +104,6 @@
         self.set_xlim()
         self.set_ylim()
 
-<<<<<<< HEAD
-=======
     def _get_x(self):
         """
         Provides the x axis data of the plots
@@ -162,7 +160,6 @@
             -1,
         )
 
->>>>>>> 18f93fc1
     def plot_bands(self):
         """
         Plot the plain band structure.
