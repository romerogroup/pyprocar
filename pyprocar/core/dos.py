--- conflicted
+++ resolved
@@ -10,12 +10,7 @@
 __email__ = "petavazohi@mix.wvu.edu"
 __status__ = "Production"
 
-<<<<<<< HEAD
-from typing import List
-
 from traceback import print_tb
-=======
->>>>>>> ee936531
 from scipy.interpolate import CubicSpline
 import numpy as np
 from typing import List, Tuple, Union
@@ -26,9 +21,6 @@
 # TODO When PEP 646 is introduced in numpy. need to update the python typing.
 
 class DensityOfStates:
-<<<<<<< HEAD
-    """A class that contains density of states calculated by the a density
-=======
     def __init__(
         self, 
         energies: np.ndarray,
@@ -38,7 +30,6 @@
         interpolation_kind: str = 'cubic',
     ):
         """A class that contains density of states calculated by the a density
->>>>>>> ee936531
         functional theory calculation.
 
         Parameters
@@ -179,29 +170,16 @@
 
         Parameters
         ----------
-<<<<<<< HEAD
         atoms : List[int], optional
-             list of atom index needed to be sumed over.
-             count from zero with the same
-             order as input. The default is None.
+            list of atom index needed to be sumed over.
+            count from zero with the same
+            order as input. The default is None.
         principal_q_numbers :List[int], optional
             List of n quantum numbers to be summed over. The default is [-1].
         orbitals : List[int], optional
             List of orbitals to be summed over. The default is None.
         spins : List[int], optional
             List of spins to be summed over. The default is None.
-=======
-        atoms : list int, optional
-            list of atom index needed to be sumed over.
-            count from zero with the same
-            order as input. The default is None.
-        principal_q_numbers : list int, optional
-            list of . The default is [-1].
-        orbitals : TYPE, optional
-            DESCRIPTION. The default is None.
-        spins : TYPE, optional
-            DESCRIPTION. The default is None.
->>>>>>> ee936531
 
         Returns
         -------
