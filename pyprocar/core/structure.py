--- conflicted
+++ resolved
@@ -89,10 +89,7 @@
         self._rotations = rotations
         if self._rotations is None:
             self._rotations = np.empty(shape=(0, 3, 3))
-<<<<<<< HEAD
             
-=======
->>>>>>> 930b27a3
 
         return None
 
