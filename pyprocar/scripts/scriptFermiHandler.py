__author__ = "Logan Lang"
__maintainer__ = "Logan Lang"
__email__ = "lllang@mix.wvu.edu"
__date__ = "March 31, 2020"

import logging
import os
import sys
from typing import List, Tuple

import numpy as np
import yaml

from pyprocar.cfg import ConfigFactory, ConfigManager, PlotType
from pyprocar.core.fermisurface import FermiSurface
from pyprocar.io import Parser
from pyprocar.plotter import FermiPlotter
from pyprocar.utils import ROOT, data_utils, welcome
from pyprocar.utils.log_utils import set_verbose_level

user_logger = logging.getLogger("user")
logger = logging.getLogger(__name__)

np.set_printoptions(threshold=sys.maxsize)


def find_nearest(array, value):
    array = np.asarray(array)
    idx = (np.abs(array - value)).argmin()
    return idx



class FermiHandler:

    def __init__(
        self,
        code: str,
        dirname: str = "",
        fermi: float = None,
        ebs_interpolation_factor=1,
        use_cache: bool = False,
<<<<<<< HEAD
        ebs_filename: str = "ebs.pkl",
        verbose: int = 1,
=======
>>>>>>> a9cfcc3d
    ):
        """
        This class handles the plotting of the fermi surface. Initialize by specifying the code and directory name where the data is stored.
        Then call one of the plotting methods provided.

        Parameters
        ----------
        code : str
            The code name
        dirname : str, optional
            the directory name where the calculation is, by default ""
        fermi : float, optional
            The fermi energy. This will overide the default fermi value used found in the given directory, by default None
        repair : bool, optional
            Boolean to repair the PROCAR file, by default False
        apply_symmetry : bool, optional
            Boolean to apply symmetry to the fermi sruface.
            This is used when only symmetry reduced kpoints used in the calculation, by default True
        use_cache : bool, optional
            Boolean to use cached Pickle files, by default True
        """


        welcome()

        user_logger.info("_" * 100)

        self.default_config = ConfigFactory.create_config(PlotType.FERMI_SURFACE_3D)
        
        # Store parameters for creating FermiSurface objects
        self.code = code
        self.dirname = dirname
        self.ebs_interpolation_factor = ebs_interpolation_factor
        
        # Create a sample FermiSurface to get default fermi energy
        sample_fs = FermiSurface.from_code(code, dirname)
        
        if fermi is None:
            self.e_fermi = sample_fs.fermi
            user_logger.warning(
                f"Fermi Energy not set! Set `fermi={self.e_fermi}`."
                "By default, using fermi energy found in the current directory."
            )
        else:
            self.e_fermi = fermi

        modes = ["plain", "parametric", "spin_texture"]
        props = ["fermi_speed", "fermi_velocity", "avg_inv_effective_mass"]
        modes_txt = " , ".join(modes)
        props_txt = " , ".join(props)
        self.notification_message = f"""
                There are additional plot options that are defined in a configuration file. 
                You can change these configurations by passing the keyword argument to the function
                To print a list of plot options set print_plot_opts=True

                Here is a list modes : {modes_txt}
                Here is a list of properties: {props_txt}"""

    def _map_mode_to_property(self, mode, bands=None, atoms=None, orbitals=None, spins=None, spin_texture=False):
        """
        Maps old mode system to new property system
        
        Parameters
        ----------
        mode : str
            The mode to map
        bands : List[int], optional
            A list of band indexes to plot, by default None
        atoms : List[int], optional
            A list of atoms, by default None
        orbitals : List[int], optional
            A list of orbitals, by default None
        spins : List[int], optional
            A list of spins, by default None
        spin_texture : bool, optional
            Boolean to plot spin texture, by default False
            
        Returns
        -------
        str or None
            Property name to compute, or None for plain mode
        """
        if mode == "plain":
            return "spin_band_index"
        elif mode == "parametric":
            # For parametric mode, we need to compute projections
            return "projected_sum"
        elif mode == "spin_texture":
            if spin_texture:
                return "projected_sum_spin_texture"
            else:
                return "projected_sum"
        elif mode == "fermi_speed" or mode == "fermi_velocity":
            return mode
        elif mode == "overlay":
            return "projected_sum"
        else:
            user_logger.warning(f"Unknown mode: {mode}. Using plain mode.")
            return None
    
    def _create_fermi_surface(self, fermi=None, fermi_shift=0.0, bands=None, atoms=None, orbitals=None, spins=None):
        """
        Creates a FermiSurface object with the stored parameters
        
        Parameters
        ----------
        fermi : float, optional
            Fermi energy to use, by default None (uses self.e_fermi)
        fermi_shift : float, optional
            Energy shift to apply, by default 0.0
        bands : List[int], optional
            Bands to reduce to, by default None
        atoms : List[int], optional
            Atoms for projections, by default None
        orbitals : List[int], optional
            Orbitals for projections, by default None
        spins : List[int], optional
            Spins for projections, by default None
            
        Returns
        -------
        FermiSurface
            The created FermiSurface object
        """
        if fermi is None:
            fermi = self.e_fermi
            
        fermi_surface = FermiSurface.from_code(
            self.code, 
            self.dirname, 
            fermi=fermi, 
            fermi_shift=fermi_shift
        )
        
        return fermi_surface

    def plot_fermi_surface(
        self,
        mode,
        bands=None,
        atoms=None,
        orbitals=None,
        spins=None,
        spin_texture=False,
        fermi_shift=0.0,
        show=True,
        save_2d=None,
        save_gif=None,
        save_mp4=None,
        save_3d=None,
        print_plot_opts: bool = False,
        show_colorbar: bool = False,
        **kwargs,
    ):
        """A method to plot the 3d fermi surface

        Parameters
        ----------
        mode : str
            The mode to calculate
        bands : List[int], optional
            A list of band indexes to plot, by default None
        atoms : List[int], optional
            A list of atoms, by default None
        orbitals : List[int], optional
            A list of orbitals, by default None
        spins : List[int], optional
            A list of spins, by default None
        spin_texture : bool, optional
            Boolean to plot spin texture, by default False
        fermi_shift : float, optional
            Energy shift to apply to the Fermi level, by default 0.0
        show : bool, optional
            Whether to show the plot, by default True
        save_2d : str, optional
            Filename to save 2D plot, by default None
        save_gif : str, optional
            Filename to save GIF, by default None
        save_mp4 : str, optional
            Filename to save MP4, by default None
        save_3d : str, optional
            Filename to save 3D mesh, by default None
        print_plot_opts: bool, optional
            Boolean to print the plotting options
        """
        config = ConfigManager.merge_configs(self.default_config, kwargs)
        config = ConfigManager.merge_config(config, "mode", mode)

        user_logger.info("_" * 100)
        user_logger.info(self.notification_message)
        if print_plot_opts:
            self.print_default_settings()
        user_logger.info("_" * 100)

        # Create FermiSurface object
        fermi_surface = self._create_fermi_surface(fermi_shift=fermi_shift, bands=bands, atoms=atoms, orbitals=orbitals, spins=spins)

        if fermi_surface.n_points == 0:
            user_logger.warning(
                f"No Fermi surface found for the given parameters. Skipping plotting."
            )
            return None

        # Determine and compute property based on mode
        property_name = self._map_mode_to_property(mode, bands, atoms, orbitals, spins, spin_texture)
        if property_name and mode != "plain":
            fermi_surface.get_property(property_name, atoms=atoms, orbitals=orbitals, spins=spins)

        # Create plotter and add components
        fsplt = FermiPlotter(**{k:v for k,v in kwargs.items() if k in ['off_screen', 'window_size', 'theme']})
        
        if config.show_brillouin_zone:
            fsplt.add_brillouin_zone(fermi_surface.brillouin_zone)

        # Add the surface with appropriate settings
        add_active_vectors = spin_texture or property_name == "fermi_velocity"
        fsplt.add_surface(
            fermi_surface, 
            show_scalar_bar=(property_name is not None or show_colorbar),
            scalars=property_name if mode == "plain" else None,
            add_active_vectors=add_active_vectors,
            cmap=config.surface_cmap,
            clim=config.surface_clim,
            opacity=config.surface_opacity
        )
        
        if not (property_name is not None or show_colorbar) or mode == "plain":
            fsplt.remove_scalar_bar()

        if config.show_axes:
            fsplt.add_axes(
                xlabel=config.x_axes_label,
                ylabel=config.y_axes_label,
                zlabel=config.z_axes_label,
            )

        # Handle saving and showing
        if save_2d:
            fsplt.savefig(filename=save_2d)
            return None

        if show and (save_gif is None and save_mp4 is None and save_3d is None):
            fsplt.show()

        if save_gif is not None:
            user_logger.warning("GIF saving not yet implemented in new API")
            
        if save_mp4:
            user_logger.warning("MP4 saving not yet implemented in new API")
            
        if save_3d:
            user_logger.warning("3D mesh saving not yet implemented in new API")

    def plot_fermi_isoslider(
        self,
        mode,
        iso_range: float = None,
        iso_surfaces: int = None,
        iso_values: List[float] = None,
        bands=None,
        atoms=None,
        orbitals=None,
        spins=None,
        spin_texture=False,
        show=True,
        save_2d=None,
        print_plot_opts: bool = False,
        **kwargs,
    ):
        """A method to plot the 3d fermi surface with an energy slider

        Parameters
        ----------
        iso_range : float
            A range of energies the slide will go through
        iso_surfaces : int
            The number of fermi surfaces to calculate on the range
        iso_values : List[float], optional
            A list of energies the slider will go through
        mode : str
            The mode to calculate
        bands : List[int], optional
            A list of band indexes to plot, by default None
        atoms : List[int], optional
            A list of atoms, by default None
        orbitals : List[int], optional
            A list of orbitals, by default None
        spins : List[int], optional
            A list of spins, by default None
        spin_texture : bool, optional
            Boolean to plot spin texture, by default False
        show : bool, optional
            Whether to show the plot, by default True
        save_2d : str, optional
            Filename to save 2D plot, by default None
        print_plot_opts: bool, optional
            Boolean to print the plotting options
        """
        config = ConfigManager.merge_configs(self.default_config, kwargs)
        config = ConfigManager.merge_config(config, "mode", mode)

        user_logger.info("_" * 100)
        user_logger.info(self.notification_message)
        if print_plot_opts:
            self.print_default_settings()
        user_logger.info("_" * 100)

        # Determine energy values for the slider
        if iso_surfaces is not None and iso_range is not None:
            energy_values = np.linspace(
                self.e_fermi - iso_range / 2, self.e_fermi + iso_range / 2, iso_surfaces
            )
        elif iso_values:
            energy_values = iso_values
        else:
            raise ValueError("Either iso_surfaces and iso_range or iso_values must be provided")

        # Determine property to compute based on mode
        property_name = self._map_mode_to_property(mode, bands, atoms, orbitals, spins, spin_texture)
        
        # Create FermiSurface objects for each energy value
        fermi_surfaces = []
        for e_value in energy_values:
            fs = self._create_fermi_surface(fermi=e_value, bands=bands, atoms=atoms, orbitals=orbitals, spins=spins)
            
            # Compute property if needed
            if property_name:
                fs.get_property(property_name, atoms=atoms, orbitals=orbitals, spins=spins)
            
            fermi_surfaces.append(fs)

            logger.debug(f"___Generated surface for energy {e_value}___")
            logger.debug(f"Surface has {fs.n_points} points")

        # Create plotter and add isoslider
        fsplt = FermiPlotter(**{k:v for k,v in kwargs.items() if k in ['off_screen', 'window_size', 'theme']})
        
        add_active_vectors = spin_texture or property_name == "fermi_velocity"
        fsplt.add_isoslider(
            fermi_surfaces, 
            energy_values,
            add_active_vectors=add_active_vectors,
            add_surface_args={
                'show_scalar_bar': config.show_scalar_bar and property_name is not None,
                'cmap': config.surface_cmap,
                'clim': config.surface_clim,
                'opacity': config.surface_opacity
            }
        )

        # Handle saving and showing
        if save_2d:
            fsplt.savefig(filename=save_2d)
            return None

        if show:
            fsplt.show()

    def create_isovalue_gif(
        self,
        mode,
        iso_range: float = None,
        iso_surfaces: int = None,
        iso_values: List[float] = None,
        bands=None,
        atoms=None,
        orbitals=None,
        spins=None,
        spin_texture=False,
        save_gif=None,
        print_plot_opts: bool = False,
        **kwargs,
    ):
        """A method to create a GIF of fermi surfaces at different energies

        Parameters
        ----------
        iso_range : float
            A range of energies the GIF will go through
        iso_surfaces : int
            The number of fermi surfaces to calculate on the range
        iso_values : List[float], optional
            A list of energies the GIF will go through
        mode : str
            The mode to calculate
        bands : List[int], optional
            A list of band indexes to plot, by default None
        atoms : List[int], optional
            A list of atoms, by default None
        orbitals : List[int], optional
            A list of orbitals, by default None
        spins : List[int], optional
            A list of spins, by default None
        spin_texture : bool, optional
            Boolean to plot spin texture, by default False
        save_gif : str, optional
            Filename to save GIF, by default None
        print_plot_opts: bool, optional
            Boolean to print the plotting options
        """
        config = ConfigManager.merge_configs(self.default_config, kwargs)
        config = ConfigManager.merge_config(config, "mode", mode)

        user_logger.info("_" * 100)
        user_logger.info(self.notification_message)
        if print_plot_opts:
            self.print_default_settings()
        user_logger.info("_" * 100)

        # Determine energy values for the GIF
        if iso_surfaces is not None and iso_range is not None:
            energy_values = np.linspace(
                self.e_fermi - iso_range / 2, self.e_fermi + iso_range / 2, iso_surfaces
            )
        elif iso_values:
            energy_values = iso_values
        else:
            raise ValueError("Either iso_surfaces and iso_range or iso_values must be provided")

        # Determine property to compute based on mode
        property_name = self._map_mode_to_property(mode, bands, atoms, orbitals, spins, spin_texture)
        
        # Create FermiSurface objects for each energy value
        fermi_surfaces = []
        for e_value in energy_values:
            fs = self._create_fermi_surface(fermi=e_value, bands=bands, atoms=atoms, orbitals=orbitals, spins=spins)
            
            # Compute property if needed
            if property_name:
                fs.get_property(property_name, atoms=atoms, orbitals=orbitals, spins=spins)
            
            fermi_surfaces.append(fs)

            logger.debug(f"___Generated surface for energy {e_value}___")
            logger.debug(f"Surface has {fs.n_points} points")

        if save_gif is None:
            user_logger.warning("No filename provided for GIF. Setting default filename.")
            save_gif = "fermi_surface.gif"

        # Create plotter and add isovalue gif
        fsplt = FermiPlotter(off_screen=True)
        
        add_active_vectors = spin_texture or property_name == "fermi_velocity"
        fsplt.add_isovalue_gif(
            fermi_surfaces, 
            save_gif,
            add_active_vectors=add_active_vectors,
            add_surface_args={
                'show_scalar_bar': config.show_scalar_bar and property_name is not None,
                'cmap': config.surface_cmap,
                'clim': config.surface_clim,
                'opacity': config.surface_opacity
            }
        )
        
        user_logger.info(f"GIF saved to {save_gif}")

    def plot_fermi_cross_section(
        self,
        mode,
        slice_normal: Tuple[float, float, float] = (1, 0, 0),
        slice_origin: Tuple[float, float, float] = (0, 0, 0),
        show_van_alphen_frequency: bool = False,
        show_cross_section_area: bool = False,
        bands=None,
        atoms=None,
        orbitals=None,
        spins=None,
        spin_texture=False,
        show=True,
        save_2d=None,
        save_2d_slice=None,
        print_plot_opts: bool = False,
        **kwargs,
    ):
        """A method to plot fermi surface cross sections with an interactive plane slicer

        Parameters
        ----------
        mode : str
            The mode to calculate
        slice_normal : Tuple[float, float, float], optional
            Normal vector of the slicing plane, by default (1, 0, 0)
        slice_origin : Tuple[float, float, float], optional
            Origin point of the slicing plane, by default (0, 0, 0)
        bands : List[int], optional
            A list of band indexes to plot, by default None
        atoms : List[int], optional
            A list of atoms, by default None
        orbitals : List[int], optional
            A list of orbitals, by default None
        spins : List[int], optional
            A list of spins, by default None
        spin_texture : bool, optional
            Boolean to plot spin texture, by default False
        show : bool, optional
            Whether to show the plot, by default True
        save_2d : str, optional
            Filename to save 2D plot, by default None
        save_2d_slice : str, optional
            Filename to save 2D slice plot, by default None
        print_plot_opts: bool, optional
            Boolean to print the plotting options
        """
        config = ConfigManager.merge_configs(self.default_config, kwargs)
        config = ConfigManager.merge_config(config, "mode", mode)

        user_logger.info("_" * 100)
        user_logger.info(self.notification_message)
        if print_plot_opts:
            self.print_default_settings()
        user_logger.info("_" * 100)

        # Create FermiSurface object
        fermi_surface = self._create_fermi_surface(bands=bands, atoms=atoms, orbitals=orbitals, spins=spins)

        if fermi_surface.n_points == 0:
            user_logger.warning(
                f"No Fermi surface found for the given parameters. Skipping plotting."
            )
            return None

        # Determine and compute property based on mode
        property_name = self._map_mode_to_property(mode, bands, atoms, orbitals, spins, spin_texture)
        if property_name:
            fermi_surface.get_property(property_name, atoms=atoms, orbitals=orbitals, spins=spins)

        # Create plotter and add slicer
        fsplt = FermiPlotter(**{k:v for k,v in kwargs.items() if k in ['off_screen', 'window_size', 'theme']})
        
        add_active_vectors = spin_texture or property_name == "fermi_velocity"
        
        fsplt.add_surface(fermi_surface,
                          add_active_vectors=add_active_vectors,
                          show_scalar_bar=False,
                          cmap=config.surface_cmap,
                          clim=config.surface_clim,
                          opacity=config.surface_opacity)
        
        fsplt.add_slicer(
            fermi_surface,
            normal=slice_normal,
            origin=slice_origin,
            show_van_alphen_frequency=show_van_alphen_frequency,
            show_cross_section_area=show_cross_section_area,
            add_surface_args={
                'show_scalar_bar': config.show_scalar_bar and property_name is not None,
                'add_active_vectors': add_active_vectors,
                'cmap': config.surface_cmap,
                'clim': config.surface_clim,
                'opacity': config.surface_opacity
            }
        )

        # Handle saving and showing
        if save_2d:
            fsplt.savefig(filename=save_2d)
            return None

        if show:
            fsplt.show()
            
        if save_2d_slice:
            user_logger.warning("2D slice saving not yet implemented in new API")

    def plot_fermi_cross_section_box_widget(
        self,
        mode,
        slice_normal: Tuple[float, float, float] = (1, 0, 0),
        slice_origin: Tuple[float, float, float] = (0, 0, 0),
        show_cross_section_area: bool = False,
        show_van_alphen_frequency: bool = False,
        bands=None,
        atoms=None,
        orbitals=None,
        spins=None,
        spin_texture=False,
        show=True,
        save_2d=None,
        save_2d_slice=None,
        print_plot_opts: bool = False,
        show_colorbar: bool = True,
        **kwargs,
    ):
        """A method to plot fermi surface cross sections with box and plane slicing widgets

        Parameters
        ----------
        mode : str
            The mode to calculate
        slice_normal : Tuple[float, float, float], optional
            Normal vector of the slicing plane, by default (1, 0, 0)
        slice_origin : Tuple[float, float, float], optional
            Origin point of the slicing plane, by default (0, 0, 0)
        bands : List[int], optional
            A list of band indexes to plot, by default None
        atoms : List[int], optional
            A list of atoms, by default None
        orbitals : List[int], optional
            A list of orbitals, by default None
        spins : List[int], optional
            A list of spins, by default None
        spin_texture : bool, optional
            Boolean to plot spin texture, by default False
        show : bool, optional
            Whether to show the plot, by default True
        save_2d : str, optional
            Filename to save 2D plot, by default None
        save_2d_slice : str, optional
            Filename to save 2D slice plot, by default None
        print_plot_opts: bool, optional
            Boolean to print the plotting options
        """
        config = ConfigManager.merge_configs(self.default_config, kwargs)
        config = ConfigManager.merge_config(config, "mode", mode)

        user_logger.info("_" * 100)
        user_logger.info(self.notification_message)
        if print_plot_opts:
            self.print_default_settings()
        user_logger.info("_" * 100)

        # Create FermiSurface object
        fermi_surface = self._create_fermi_surface(bands=bands, atoms=atoms, orbitals=orbitals, spins=spins)

        if fermi_surface.n_points == 0:
            user_logger.warning(
                f"No Fermi surface found for the given parameters. Skipping plotting."
            )
            return None

        # Determine and compute property based on mode
        property_name = self._map_mode_to_property(mode, bands, atoms, orbitals, spins, spin_texture)
        if property_name:
            fermi_surface.get_property(property_name, atoms=atoms, orbitals=orbitals, spins=spins)

        user_logger.info(f"Generated Fermi surface with {fermi_surface.n_points} points")

        # Create plotter and add box slicer
        fsplt = FermiPlotter(**{k:v for k,v in kwargs.items() if k in ['off_screen', 'window_size', 'theme']})
        
        add_active_vectors = spin_texture or property_name == "fermi_velocity"
        fsplt.add_surface(fermi_surface,
                          add_active_vectors=add_active_vectors,
                          show_scalar_bar=False,
                          cmap=config.surface_cmap,
                          clim=config.surface_clim,
                          opacity=config.surface_opacity)
        
        fsplt.add_box_slicer(
            fermi_surface,
            normal=slice_normal,
            origin=slice_origin,
            save_2d=save_2d,
            save_2d_slice=save_2d_slice,
            show_cross_section_area=show_cross_section_area,
            show_van_alphen_frequency=show_van_alphen_frequency,
            add_surface_args={
                'show_scalar_bar': config.show_scalar_bar and property_name is not None,
                'add_active_vectors': add_active_vectors,
                'cmap': config.surface_cmap,
                'clim': config.surface_clim,
                'opacity': config.surface_opacity
            }
        )
        
        if not (property_name is not None or show_colorbar) or mode == "plain":
            fsplt.remove_scalar_bar()

        # Handle saving and showing
        if show:
            fsplt.show()

    def print_default_settings(self):
        """
        Prints all the configuration settings with their current values.
        """
        for key, value in self.default_config.as_dict().items():
            user_logger.info(f"{key}: {value}")<|MERGE_RESOLUTION|>--- conflicted
+++ resolved
@@ -40,11 +40,8 @@
         fermi: float = None,
         ebs_interpolation_factor=1,
         use_cache: bool = False,
-<<<<<<< HEAD
         ebs_filename: str = "ebs.pkl",
         verbose: int = 1,
-=======
->>>>>>> a9cfcc3d
     ):
         """
         This class handles the plotting of the fermi surface. Initialize by specifying the code and directory name where the data is stored.
