_author__ = "Pedram Tavadze and Logan Lang"
__maintainer__ = "Pedram Tavadze and Logan Lang"
__email__ = "petavazohi@mail.wvu.edu, lllang@mix.wvu.edu"
__date__ = "March 31, 2020"

import logging
import os
from enum import Enum
from typing import List

import matplotlib.pyplot as plt
import numpy as np

from pyprocar.cfg import ConfigFactory, ConfigManager, PlotType
from pyprocar.core import ElectronicBandStructure
from pyprocar.plotter import EBSPlot
from pyprocar.utils import data_utils, welcome
from pyprocar.utils.info import orbital_names
from pyprocar.utils.log_utils import set_verbose_level

user_logger = logging.getLogger("user")
logger = logging.getLogger(__name__)



class BandStructureMode(Enum):
    """
    An enumeration for defining the modes of Band Structure representations.

    Attributes
    ----------
    PLAIN : str
        Represents the band structure in a simple, where the colors are the different bands.
    PARAMETRIC : str
        Represents the band structure in a parametric form, summing over the projections.
    SACATTER : str
        Represents the band structure in a scatter plot, where the colors are the different bands.
    ATOMIC : str
        Represents the band structure in an atomic level plot, plots singlr kpoint bands.
    OVERLAY : str
        Represents the band structure in an overlay plot, where the colors are the selected projections
    OVERLAY_SPECIES : str
        Represents the band structure in an overlay plot, where the colors are 
        the different projection of the species.
    OVERLAY_ORBITALS : str
        Represents the band structure in an overlay plot, where  the colors are 
        the different projection of the orbitals.
    """
    PLAIN = "plain"
    PARAMETRIC = "parametric"
    SACATTER = "scatter"
    ATOMIC = "atomic"
    OVERLAY = "overlay"
    OVERLAY_SPECIES = "overlay_species"
    OVERLAY_ORBITALS = "overlay_orbitals"
    IPR = "ipr"
    
    @classmethod
    def from_str(cls, mode: str):
        try:
            return cls[mode.upper()]
        except KeyError:
            raise ValueError(f"Invalid mode: {mode}. The modes available are: {cls.to_list()}")
    
    @classmethod
    def to_list(cls):
        return [mode.value for mode in cls]

    @classmethod
    def get_overlay_modes(cls):
        return [cls.OVERLAY, cls.OVERLAY_SPECIES, cls.OVERLAY_ORBITALS]



def bandsplot(
    code: str,
    dirname: str,
    mode: str = "plain",
    spins: List[int] = None,
    atoms: List[int] = None,
    orbitals: List[int] = None,
    items: dict = {},
    fermi: float = None,
    fermi_shift: float = 0,
    interpolation_factor: int = 1,
    interpolation_type: str = "cubic",
    projection_mask: np.ndarray = None,
    kticks=None,
    knames=None,
    kdirect: bool = True,
    elimit: List[float] = None,
    ax: plt.Axes = None,
    show: bool = True,
    savefig: str = None,
    print_plot_opts: bool = False,
    export_data_file: str = None,
    export_append_mode: bool = True,
    ktick_limit: List[float] = None,
    x_limit: List[float] = None,
    use_cache: bool = False,
    quiet_welcome: bool = False,
    **kwargs,
):
    """A function to plot the band structutre

    Parameters
    ----------
    code : str, optional
        String to of the code used, by default "vasp"
    dirname : str, optional
        The directory name of the calculation, by default None
    mode : str, optional
        Sting for the mode of the calculation, by default "plain"
    spins : List[int], optional
        A list of spins, by default None
    atoms : List[int], optional
        A list of atoms, by default None
    orbitals : List[int], optional
        A list of orbitals, by default None
    items : dict, optional
        A dictionary where the keys are the atoms and the values a list of orbitals, by default {}
    fermi : float, optional
        Float for the fermi energy, by default None. By default the fermi energy will be shifted by the fermi value that is found in the directory.
        For band structure calculations, due to convergence issues, this fermi energy might not be accurate. If so add the fermi energy from the self-consistent calculation.
    fermi_shift : float, optional
        Float to shift the fermi energy, by default 0.
    interpolation_factor : int, optional
        The interpolation_factor, by default 1
    interpolation_type : str, optional
        The interpolation type, by default "cubic"
    projection_mask : np.ndarray, optional
        A custom projection mask, by default None
    kticks : _type_, optional
        A list of kticks, by default None
    knames : _type_, optional
        A list of kanems, by default None
    elimit : List[float], optional
        A list of floats to decide the energy window, by default None
    ax : plt.Axes, optional
        A matplotlib axes, by default None
    show : bool, optional
        Boolean if to show the plot, by default True
    savefig : str, optional
        String to save the plot, by default None
    export_data_file : str, optional
        The file name to export the data to. If not provided the
        data will not be exported.
    export_append_mode : bool, optional
        Boolean to append the mode to the file name. If not provided the
        data will be overwritten.
    print_plot_opts: bool, optional
        Boolean to print the plotting options
    quiet_welcome: bool, optional
        Boolean to not print the welcome message
    use_cache: bool, optional
        Boolean to use cache for EBS

<<<<<<< HEAD
    set_verbose_level(verbose)
    
    if quiet_welcome:
        user_logger.setLevel(logging.ERROR)
=======
    """
>>>>>>> a9cfcc3d

    user_logger.info(f"If you want more detailed logs, set verbose to 2 or more")
    user_logger.info("_" * 100)


    welcome()

    default_config = ConfigFactory.create_config(PlotType.BAND_STRUCTURE)
    config = ConfigManager.merge_configs(default_config, kwargs)

    user_logger.info("_" * 100)
    modes_txt = " , ".join(BandStructureMode.to_list())
    message = f"""
            There are additional plot options that are defined in the configuration file. 
            You can change these configurations by passing the keyword argument to the function.
            To print a list of all plot options set `print_plot_opts=True`

            Here is a list modes : {modes_txt}
            """

    if print_plot_opts:
        for key, value in default_config.as_dict().items():
            user_logger.info(f"{key} : {value}")

    user_logger.info("_" * 100)

    ebs = ElectronicBandStructure.from_code(code, dirname, use_cache=use_cache)
    structure=ebs.structure
    
    # Covers when kpath is single kpoint
    kpath=None
    if hasattr(ebs, "kpath"):
        kpath=ebs.kpath
    

    codes_with_scf_fermi = ["qe", "elk"]
    if code in codes_with_scf_fermi and fermi is None:
        logger.info(f"No fermi given, using the found fermi energy: {ebs.fermi}")
        fermi = ebs.fermi

    if fermi is not None:
        logger.info(f"Shifting Fermi energy to zero: {fermi}")

        ebs.shift_bands(-1*fermi, inplace=True)
        ebs.shift_bands(fermi_shift, inplace=True)
        fermi_level = fermi_shift
        y_label = r"E - E$_F$ (eV)"
    else:
        y_label = r"E (eV)"
        user_logger.warning(
            "`fermi` is not set! Set `fermi={value}`. The plot did not shift the bands by the Fermi energy."
        )

    # fixing the spin, to plot two channels into one (down is negative)
    if np.array_equal(spins, [-1, 1]) or np.array_equal(spins, [1, -1]):
        if ebs.fix_collinear_spin():
            spins = [0]

    ebs_plot = EBSPlot(ebs, kpath, ax, spins, kdirect=kdirect, config=config)

    projection_labels = []
    labels = []
    mode = BandStructureMode.from_str(mode)
    
    if mode == BandStructureMode.PLAIN:
        user_logger.info("Plotting bands in plain mode")
        ebs_plot.plot_bands()

    elif mode == BandStructureMode.IPR:
        user_logger.info("Plotting bands in IPR mode")
        weights = ebs_plot.ebs.ebs_ipr
        if config.weighted_color:
            color_weights = weights
        else:
            color_weights = None
        if config.weighted_width:
            width_weights = weights
        else:
            width_weights = None
        color_mask = projection_mask
        width_mask = projection_mask

        ebs_plot.plot_parameteric(
            color_weights=color_weights,
            width_weights=width_weights,
            color_mask=color_mask,
            width_mask=width_mask,
            spins=spins,
            elimit=elimit,
        )
        ebs_plot.set_colorbar_title(title="Inverse Participation Ratio")

    elif mode in BandStructureMode.get_overlay_modes():
        weights = []
        if mode == BandStructureMode.OVERLAY_SPECIES:
            if orbitals is None:
                orbitals = list(np.arange(len(ebs_plot.ebs.projected[0][0]), dtype=int))

            user_logger.info("Plotting bands in overlay species mode")
            for ispc in structure.species:
                labels.append(ispc)
                atoms = np.where(structure.atoms == ispc)[0]

                projection_label = f"atom-{ispc}_orbitals-" + ",".join(
                    str(x) for x in orbitals
                )
                projection_labels.append(projection_label)
                w = ebs_plot.ebs.ebs_sum(
                    atoms=atoms,
                    orbitals=orbitals,
                    spins=spins,
                )
                weights.append(w)
        elif mode == BandStructureMode.OVERLAY_ORBITALS:
            user_logger.info("Plotting bands in overlay orbitals mode")
            for iorb, orb in enumerate(["s", "p", "d", "f"]):
                if orb == "f" and not ebs_plot.ebs.n_orbitals > 9:
                    continue
                orbitals = orbital_names[orb]
                labels.append(orb)

                atom_label = ""
                if atoms:
                    atom_labels = ",".join(str(x) for x in atoms)
                    atom_label = f"atom-{atom_labels}_"
                projection_label = f"{atom_label}orbitals-{orb}"
                projection_labels.append(projection_label)
                w = ebs_plot.ebs.ebs_sum(
                    atoms=atoms,
                    orbitals=orbitals,
                    spins=spins,
                )

                weights.append(w)

        elif mode == BandStructureMode.OVERLAY:
            user_logger.info("Plotting bands in overlay mode")
            if isinstance(items, dict):
                items = [items]

            if isinstance(items, list):
                for it in items:
                    for ispc in it:
                        atoms = np.where(structure.atoms == ispc)[0]
                        if isinstance(it[ispc][0], str):
                            orbitals = []
                            for iorb in it[ispc]:
                                orbitals = np.append(
                                    orbitals, orbital_names[iorb]
                                ).astype(int)
                            labels.append(ispc + "-" + "".join(it[ispc]))
                        else:
                            orbitals = it[ispc]
                            labels.append(
                                ispc + "-" + "_".join(str(x) for x in it[ispc])
                            )

                        atom_labels = ",".join(str(x) for x in atoms)
                        orbital_labels = ",".join(str(x) for x in orbitals)
                        projection_label = (
                            f"atoms-{atom_labels}_orbitals-{orbital_labels}"
                        )
                        projection_labels.append(projection_label)
                        w = ebs_plot.ebs.ebs_sum(
                            atoms=atoms,
                            orbitals=orbitals,
                            spins=spins,
                        )
                        weights.append(w)
        ebs_plot.plot_parameteric_overlay(
            spins=spins, weights=weights, labels=projection_labels
        )
    elif mode in [BandStructureMode.PARAMETRIC, BandStructureMode.SACATTER, BandStructureMode.ATOMIC]:

        if atoms is not None and isinstance(atoms[0], str):
            atoms_str = atoms
            atoms = []
            for iatom in np.unique(atoms_str):
                atoms = np.append(atoms, np.where(structure.atoms == iatom)[0]).astype(
                    np.int
                )

        if orbitals is not None and isinstance(orbitals[0], str):
            orbital_str = orbitals

            orbitals = []
            for iorb in orbital_str:
                orbitals = np.append(orbitals, orbital_names[iorb]).astype(np.int)

        projection_labels = []
        projection_label = ""
        atoms_labels = ""
        if atoms:
            atoms_labels = ",".join(str(x) for x in atoms)
            projection_label += f"atoms-{atoms_labels}"
        orbital_labels = ""
        if orbitals:
            orbital_labels = ",".join(str(x) for x in orbitals)
            if len(projection_label) != 0:
                projection_label += "_"
        projection_label += f"orbitals-{orbital_labels}"
        projection_labels.append(projection_label)

        weights = ebs_plot.ebs.ebs_sum(
            atoms=atoms, orbitals=orbitals, spins=spins
        )
        logger
        if config.weighted_color:
            color_weights = weights
        else:
            color_weights = None
        if config.weighted_width:
            width_weights = weights
        else:
            width_weights = None
        color_mask = projection_mask
        width_mask = projection_mask
        if mode == BandStructureMode.PARAMETRIC:
            user_logger.info("Plotting bands in parametric mode")
            ebs_plot.plot_parameteric(
                color_weights=color_weights,
                width_weights=width_weights,
                color_mask=color_mask,
                width_mask=width_mask,
                spins=spins,
                labels=projection_labels,
            )
            ebs_plot.set_colorbar_title()
        elif mode == BandStructureMode.SACATTER:
            user_logger.info("Plotting bands in scatter mode")
            ebs_plot.plot_scatter(
                color_weights=color_weights,
                width_weights=width_weights,
                color_mask=color_mask,
                width_mask=width_mask,
                spins=spins,
                labels=projection_labels,
            )
            ebs_plot.set_colorbar_title()
        elif mode == BandStructureMode.ATOMIC:
            user_logger.info("Plotting bands in atomic mode")
            if ebs.kpoints.shape[0] != 1:
                raise Exception("Must use a single kpoint")
            if color_weights is not None:
                color_weights = np.vstack((color_weights, color_weights))
            ebs_plot.plot_atomic_levels(
                color_weights=color_weights,
                width_weights=width_weights,
                color_mask=color_mask,
                width_mask=width_mask,
                spins=spins,
                elimit=elimit,
                labels=projection_labels,
            )

            ebs_plot.set_xlabel(label=config.x_label)
            ebs_plot.set_colorbar_title()

    ebs_plot.set_xticks(kticks, knames)
    ebs_plot.set_yticks(interval=elimit)
    ebs_plot.set_xlim(interval=x_limit, ktick_interval=ktick_limit)
    ebs_plot.set_ylim(elimit)
    ebs_plot.set_ylabel(label=y_label)
    ebs_plot.set_xlabel(label=config.x_label)

    if fermi is not None:
        ebs_plot.draw_fermi(fermi_level=fermi_level)

    ebs_plot.set_title()
    ebs_plot.grid()

    ebs_plot.legend(labels)

    if savefig is not None:
        ebs_plot.save(savefig)
    if show:
        ebs_plot.show()

    if export_data_file is not None:
        if export_append_mode:
            file_basename, file_type = export_data_file.split(".")
            filename = f"{file_basename}_{mode}.{file_type}"
        else:
            filename = export_data_file
        ebs_plot.export_data(filename)

    return ebs_plot.fig, ebs_plot.ax<|MERGE_RESOLUTION|>--- conflicted
+++ resolved
@@ -155,14 +155,10 @@
     use_cache: bool, optional
         Boolean to use cache for EBS
 
-<<<<<<< HEAD
-    set_verbose_level(verbose)
+    """
     
     if quiet_welcome:
         user_logger.setLevel(logging.ERROR)
-=======
-    """
->>>>>>> a9cfcc3d
 
     user_logger.info(f"If you want more detailed logs, set verbose to 2 or more")
     user_logger.info("_" * 100)
